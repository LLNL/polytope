# Build a configuration header file from our options.

configure_file(
  "${PROJECT_SOURCE_DIR}/polytope_c/polytope_c.h.in"
  "${PROJECT_BINARY_DIR}/polytope_c.h"
)

add_library(polytope_c polytope_c.cc polytope_plc.cc polytope_tessellator.cc 
            polytope_tessellation.cc polytope_read_silo.cc polytope_write_silo.cc)
target_link_libraries(polytope_c polytope)

<<<<<<< HEAD
if (TESTING EQUAL 1)
=======
if (${TESTING} EQUAL 1)
>>>>>>> 4decc7c5
  add_subdirectory(tests)
endif()

# Library install targets
install (TARGETS polytope_c DESTINATION lib)<|MERGE_RESOLUTION|>--- conflicted
+++ resolved
@@ -9,11 +9,7 @@
             polytope_tessellation.cc polytope_read_silo.cc polytope_write_silo.cc)
 target_link_libraries(polytope_c polytope)
 
-<<<<<<< HEAD
-if (TESTING EQUAL 1)
-=======
 if (${TESTING} EQUAL 1)
->>>>>>> 4decc7c5
   add_subdirectory(tests)
 endif()
 
