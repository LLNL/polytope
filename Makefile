#-*-makefile-*-
# Makefile -- Use this to build on *NIX systems.

# Options set on command line.
debug          = not-set
MPI            = not-set
CC             = not-set
CXX            = not-set
prefix         = not-set
boost_root     = not-set
hdf5_root      = not-set
<<<<<<< HEAD
header_only    = 0
=======
>>>>>>> 4decc7c5
use_silo       = 1
use_python     = 0
use_C          = 1
python_exe     = not-set
python_version = not-set
build_tests    = 1
c_real_type    = double

# This proxies everything to the builddir cmake.

cputype = $(shell uname -m | sed "s/\\ /_/g")
systype = $(shell uname -s)

BUILDDIR := build/$(systype)-$(cputype)
CONFIG_FLAGS = -DCMAKE_VERBOSE_MAKEFILE=1 -DUNIX=1

# Process configuration options.

# Did the user specify compilers?
ifneq ($(CC), not-set)
  CC = '$(CC)'
else
  ifeq ($(MPI), 1)
    CC = mpicc
  else
    CC = cc
  endif
endif

ifneq ($(CXX), not-set)
  CXX = $(CXX)
else
  ifeq ($(MPI), 1)
    CXX = mpicxx
  else
    CXX = c++
  endif
endif

# MPI
ifeq ($(MPI), 1)
  BUILDDIR := ${BUILDDIR}-MPI
  CONFIG_FLAGS += -DUSE_MPI=1
else
  CONFIG_FLAGS += -DUSE_MPI=0
endif

CONFIG_FLAGS += -DCC='${CC}' -DCXX='${CXX}'

# Debugging symbols
ifneq ($(debug), not-set)
  BUILDDIR := ${BUILDDIR}-Debug
  CONFIG_FLAGS += -DCMAKE_BUILD_TYPE=Debug
else
  ifeq ($(debug), 1)
    BUILDDIR := ${BUILDDIR}-Debug
    CONFIG_FLAGS += -DCMAKE_BUILD_TYPE=Debug
  else
    BUILDDIR := ${BUILDDIR}-Release
    CONFIG_FLAGS += -DCMAKE_BUILD_TYPE=Release
  endif
endif

# prefix path for installation
ifneq ($(prefix), not-set)
  CONFIG_FLAGS += -DCMAKE_INSTALL_PREFIX=$(prefix)
else
  CONFIG_FLAGS += -DCMAKE_INSTALL_PREFIX=/usr/local
endif

# explicit boost path
ifneq ($(boost_root), not-set)
  CONFIG_FLAGS += -DBOOST_ROOT=$(boost_root)
endif

# Choose to build silo or not if available
CONFIG_FLAGS += -DUSE_SILO=$(use_silo)

# Explicit HDF5 path
ifneq ($(hdf5_root), not-set)
  CONFIG_FLAGS += -DHDF5_ROOT=$(hdf5_root)
endif

<<<<<<< HEAD
=======
# Choose to build the test set or not
CONFIG_FLAGS += -DTESTING=$(build_tests)
>>>>>>> 4decc7c5

# Explicit path for PyBindGen
ifeq ($(use_python), 1)
  ifneq ($(python_exe), not-set)
    ifneq ($(python_version), not-set)
       CONFIG_FLAGS += -DPYTHON_EXE=$(python_exe)
       CONFIG_FLAGS += -DPYTHON_VERSION=$(python_version)
    else
       use_python = 0
    endif
  else
    use_python = 0
  endif
endif

# Choose to build python bindings with pybindgen
CONFIG_FLAGS += -DUSE_PYTHON=$(use_python)

# Flag to build Polytope as a header-only library
CONFIG_FLAGS += -DHEADER_ONLY=$(header_only)

ifeq ($(header_only), 0)
  # Choose if we're building the C interface
  CONFIG_FLAGS += -DBUILD_C_INTERFACE=$(use_C)

  # real number type for C library
  ifeq ($(use_C), 1)
    CONFIG_FLAGS += -DC_REAL_TYPE=$(c_real_type)
  endif

  # Choose to build the test set or not
  CONFIG_FLAGS += -DTESTING=$(build_tests)
endif

# Special considerations for specific systems.
ifeq ($(systype), Darwin)
  CONFIG_FLAGS += -DAPPLE=1
else 
  ifeq ($(systype), Linux)
    CONFIG_FLAGS += -DLINUX=1
  endif
endif

define run-config
mkdir -p $(BUILDDIR)
cd $(BUILDDIR) && cmake $(CURDIR) $(CONFIG_FLAGS)
endef

all test clean install:
	@if [ ! -f $(BUILDDIR)/Makefile ]; then \
		more INSTALL; \
	else \
		make -C $(BUILDDIR) $@ $(MAKEFLAGS); \
	fi

config: distclean
	$(run-config)

distclean:
		rm -rf $(BUILDDIR)

#dist:
#	utils/mkdist.sh $(PKGNAME)

.PHONY: config distclean all clean install uninstall <|MERGE_RESOLUTION|>--- conflicted
+++ resolved
@@ -9,10 +9,7 @@
 prefix         = not-set
 boost_root     = not-set
 hdf5_root      = not-set
-<<<<<<< HEAD
 header_only    = 0
-=======
->>>>>>> 4decc7c5
 use_silo       = 1
 use_python     = 0
 use_C          = 1
@@ -96,12 +93,6 @@
   CONFIG_FLAGS += -DHDF5_ROOT=$(hdf5_root)
 endif
 
-<<<<<<< HEAD
-=======
-# Choose to build the test set or not
-CONFIG_FLAGS += -DTESTING=$(build_tests)
->>>>>>> 4decc7c5
-
 # Explicit path for PyBindGen
 ifeq ($(use_python), 1)
   ifneq ($(python_exe), not-set)
