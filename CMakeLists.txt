# Minimum CMake version.
cmake_minimum_required (VERSION 2.8.5)

# Adjust Polytope's module path.
set(CMAKE_MODULE_PATH ${CMAKE_MODULE_PATH} "${CMAKE_SOURCE_DIR}/cmake/Modules/")

# Set compilers. This must be done before enabling languages.
set(CMAKE_C_COMPILER "${CC}")
message("-- C compiler is ${CMAKE_C_COMPILER}")
set(CMAKE_CXX_COMPILER "${CXX}")
message("-- C++ compiler is ${CMAKE_CXX_COMPILER}")

# Build everything as static libs.
set (BUILD_SHARED_LIBS OFF)

# Project and version numbers.
project (polytope)
set (POLYTOPE_VERSION_MAJOR 1)
set (POLYTOPE_VERSION_MINOR 0)

# Figure out the system type.
if (${APPLE})
  set(SYS_FLAGS "-DAPPLE=1")
else ()
  if (${LINUX})
    set(SYS_FLAGS "-DLINUX=1")
  endif ()
endif ()
set(CMAKE_CXX_FLAGS "${CMAKE_CXX_FLAGS} ${SYS_FLAGS}")

# General compiler flags.
if (CMAKE_CXX_COMPILER_ID STREQUAL "GNU")
  set(CMAKE_CXX_FLAGS "${CMAKE_CXX_FLAGS} -Wall -Wno-sign-compare -ansi -fPIC")
elseif (CMAKE_CXX_COMPILER_ID STREQUAL "Clang")
  set(CMAKE_CXX_FLAGS "${CMAKE_CXX_FLAGS} -Wall -Wno-sign-compare")
elseif (CMAKE_CXX_COMPILER_ID STREQUAL "XL")
  set(USING_XLC true)
  set(CMAKE_CXX_FLAGS "${CMAKE_CXX_FLAGS} -qPIC")
else ()
  set(USING_XLC false)
  set(CMAKE_CXX_FLAGS "${CMAKE_CXX_FLAGS} -fPIC")
endif ()

# Figure out MPI.
if (USE_MPI EQUAL 1)
  # CC and CXX should already have been set in Makefile or wherever.
  set(HAVE_MPI true)
  find_program(SLURM_SRUN_COMMAND srun 
    DOC "Path to Slurm's srun executable")
  if(SLURM_SRUN_COMMAND)
    set(MPIEXEC ${SLURM_SRUN_COMMAND})
    set(MPIEXEC_NUMPROC_FLAG -n)
    set(HAVE_MPIEXEC true)
    message("-- Slurm srun detected. Using ${MPIEXEC}")
  else()
    find_program(MPIRUN_COMMAND mpirun)
    if(MPIRUN_COMMAND)
      set(MPIEXEC mpirun)
      set(MPIEXEC_NUMPROC_FLAG -np)
      set(HAVE_MPIEXEC true)
    else()
      set(MPIEXEC "")
      set(MPIEXEC_NUMPROC_FLAG "")
      set(HAVE_MPIEXEC false)
    endif()
  endif()
else ()
  set(HAVE_MPI false)
  set(HAVE_MPIEXEC false)
endif ()


# Find Boost.
# set(Boost_DEBUG 1)
set(Boost_ADDITIONAL_VERSIONS "1.51" "1.51.0" "1.52" "1.52.0" "1.53" "1.53.0")
find_package(Boost "1.50")
if (USING_XLC) 
  set(Boost_FOUND false)
  set(HAVE_BOOST false)
  message("-- Boost being disabled on IBM for now due to incompatibility with xlC")
endif()
if (Boost_FOUND)
  include_directories("${Boost_INCLUDE_DIR}")
  set(HAVE_BOOST true)
  message("-- Found BOOST installation at ${Boost_INCLUDE_DIR}")
  if (Boost_MINOR_VERSION GREATER 51 AND
      EXISTS ${Boost_INCLUDE_DIR}/boost/polygon/voronoi.hpp)
    set(HAVE_BOOST_VORONOI true)
    message("-- Found BOOST VORONOI in ${Boost_INCLUDE_DIR}/boost/polygon")
  else ()
    set(HAVE_BOOST_VORONOI false)
    message("-- Boost Voronoi not found. BoostTessellator is disabled.")
  endif ()
else ()
  message("-- Unable to find required package BOOST.")
  set(HAVE_BOOST false)
  set(HAVE_BOOST_VORONOI false)
endif ()

if (Boost_FOUND)
  set(CMAKE_CXX_FLAGS "${CMAKE_CXX_FLAGS} -DBoost_FOUND=1")
endif()

# Find Python
if (USE_PYTHON EQUAL 1)
  # Do you have the python executable and version number?
  if (PYTHON_EXE AND PYTHON_VERSION)
    string(REPLACE "/bin/python" "" PYTHON_ROOT ${PYTHON_EXE})
    set(PYTHON_INCLUDE_DIR "${PYTHON_ROOT}/include/python${PYTHON_VERSION}")
    set(PYTHON_LIB_DIR "${PYTHON_ROOT}/lib")
    # Check that Pybindgen is installed there
    if (EXISTS ${PYTHON_LIB_DIR}/python${PYTHON_VERSION}/site-packages/pybindgen
	OR     ${PYTHON_LIB_DIR}/python/site-packages/pybindgen)
      # Check that you have Python.h and libpython<version>.a
      if (EXISTS "${PYTHON_INCLUDE_DIR}/Python.h" AND
	  EXISTS "${PYTHON_LIB_DIR}/libpython${PYTHON_VERSION}.a")
	set(PYBINDGEN_DIR "${PROJECT_SOURCE_DIR}/src/PBGWraps")
	set(PYBINDGEN_MODULE_NAME "PolytopeModules")
	set(HAVE_PYTHON true)
	message("-- Found Python version ${PYTHON_VERSION}")
	message("-- Using Python executable ${PYTHON_EXE}")
      else()
	set(HAVE_PYTHON false)
	message("-- Failed to find optional package Python. Bindings will not be generated.")
      endif()
    else()
      set(HAVE_PYTHON false)
      message("-- Failed to find PyBindGen module in ${PYTHON_LIB_DIR}/python${PYTHON_VERSION}/site-packages/")
      message("-- Failed to find PyBindGen module in ${PYTHON_LIB_DIR}/python/site-packages/")
    endif()
  else()
    set(HAVE_PYTHON false)
    message("-- Python executable and vesion number not specified")
  endif()
endif()

#Check for HDF5 and Silo
if (${USE_SILO} EQUAL 1)

  # Find HDF5.
  set(ENV{HDF5_ROOT} ${HDF5_ROOT})
#       NOTE: Default to using static hdf5
  set(HDF5_USE_STATIC_LIBRARIES true)
  find_package(HDF5)  
  if (${HDF5_FOUND})
    # Get rid of'debug' and 'optimized' detritis.
    list(REMOVE_ITEM HDF5_LIBRARIES debug optimized)
    list(REMOVE_ITEM HDF5_INCLUDE_DIRS debug optimized)

    # Get rid of duplicates
    # NOTE: Taken from Will Dicharry's FindHDF5.cmake module. This ensures
    #       duplicates are removed from the beginning of the list so as
    #       not to mess with the unresolved symbols search at linking.
    list(REVERSE HDF5_LIBRARIES)
    list(REMOVE_DUPLICATES HDF5_LIBRARIES)
    list(REVERSE HDF5_LIBRARIES)

    message("-- Found hdf5 files in ${HDF5_INCLUDE_DIRS}")
    
    # Do we have parallel HDF5?
    if (USE_MPI EQUAL 1)
      if (${HDF5_IS_PARALLEL})
	set(HAVE_PARALLEL_HDF5 true)
      else ()
	set(HAVE_PARALLEL_HDF5 false)
      endif ()
    endif ()
  else()
    message("-- hdf5 not found. Skipping.")
  endif()
  
  # If HDF5 is here, look for SILO
  if (${HDF5_FOUND})
    find_package(Silo)
    if (${SILO_FOUND})
      message("-- Found Silo files ${SILO_INCLUDE_DIRS}")
    else()
      message("-- Silo not found. Skipping.")
    endif()
  endif()

  # Add paths only if both SILO and HDF5 found.
  if (HDF5_FOUND AND SILO_FOUND)
    set(HAVE_SILO true)
    set(HAVE_HDF5 true)
    include_directories("${SILO_INCLUDE_DIRS}")
    include_directories("${HDF5_INCLUDE_DIRS}")
#         FIXME: For now, we assume libsiloh5 lives with libhdf5.
#         link_directories("${SILO_LIBRARY_DIRS}")
    link_directories("${HDF5_LIBRARY_DIRS}")
  else()
    message("-- Did not find both Silo and hdf5 files. Skipping.")
    set(HAVE_SILO false)
    set(HAVE_HDF5 false)
    set(SILO_LIBRARIES "")
    set(HDF5_LIBRARIES "")
  endif()
else()
  set(HAVE_SILO false)
  set(HAVE_HDF5 false)
  set(SILO_LIBRARIES "")
  set(HDF5_LIBRARIES "")
  message("-- Not using SILO and HDF5.")
endif()


if(HDF5_LIBRARIES)
  _remove_duplicates_from_beginning(HDF5_LIBRARIES)
endif()


# Enable Triangle if triangle.h and triangle.c are found.
# We disable this on IBM xlC since Boost.Geometry does not compile correctly there for now.
set(CWD ${CMAKE_CURRENT_SOURCE_DIR})
if (EXISTS ${CWD}/src/triangle.h AND 
    EXISTS ${CWD}/src/triangle.c AND
    Boost_FOUND)
  set(TRIANGLE_FOUND true)
  set(HAVE_TRIANGLE true)
else()
  set(TRIANGLE_FOUND false)
  set(HAVE_TRIANGLE false)
endif()

# Enable Tetgen if the proper files are found.
if (EXISTS ${CWD}/src/tetgen.h AND 
    EXISTS ${CWD}/src/tetgen.cxx)
  set(TETGEN_FOUND true)
  set(HAVE_TETGEN true)
else()
  set(TETGEN_FOUND false)
  set(HAVE_TETGEN false)
endif()

# Build a configuration header file from our options.
configure_file(
  "${PROJECT_SOURCE_DIR}/src/polytope.hh.in"
  "${PROJECT_BINARY_DIR}/polytope.hh"
)

# Include the binary directory in the header file search path.
include_directories("${PROJECT_BINARY_DIR}")
include_directories("${PROJECT_SOURCE_DIR}/src")

# Libraries

# Voro 2d/3d libraries.
include_directories(voro_2d)
add_subdirectory(voro_2d)
include_directories(voro_3d)
add_subdirectory(voro_3d)

# Polytope proper.
include_directories("${PROJECT_SOURCE_DIR}/src/")
add_subdirectory(src)

# Tests directory
if (TESTING EQUAL 1)
  enable_testing()
  add_subdirectory(tests)
  include (CTest)
endif()
  
# Polytope C library.
if (BUILD_C_INTERFACE EQUAL 1)
  include_directories("${PROJECT_SOURCE_DIR}/polytope_c/")
  add_subdirectory(polytope_c)
endif()

# Python bindings.
if(HAVE_PYTHON)
  include_directories("${PROJECT_SOURCE_DIR}/src/PBGWraps")
  include_directories("${PROJECT_SOURCE_DIR}/src/PBGWraps/")
  add_subdirectory(src/PBGWraps)
endif()

# Library install targets
install (FILES "${PROJECT_BINARY_DIR}/polytope.hh" 
               "${PROJECT_SOURCE_DIR}/src/Tessellator.hh" 
               "${PROJECT_SOURCE_DIR}/src/TessellatorInline.hh" 
               "${PROJECT_SOURCE_DIR}/src/Tessellation.hh" 
	       "${PROJECT_SOURCE_DIR}/src/MeshEditor.hh"
               "${PROJECT_SOURCE_DIR}/src/ErrorHandler.hh" 
               "${PROJECT_SOURCE_DIR}/src/PLC.hh" 
               "${PROJECT_SOURCE_DIR}/src/ReducedPLC.hh"
               "${PROJECT_SOURCE_DIR}/src/simplifyPLCfacets.hh"
               "${PROJECT_SOURCE_DIR}/src/polytope_internal.hh" 
               "${PROJECT_SOURCE_DIR}/src/QuantTessellation.hh" 
	       "${PROJECT_SOURCE_DIR}/src/QuantizedCoordinates.hh"
               "${PROJECT_SOURCE_DIR}/src/VoroPP_2d.hh" 
               "${PROJECT_SOURCE_DIR}/src/VoroPP_3d.hh" 
               "${PROJECT_SOURCE_DIR}/src/TriangleTessellator.hh"
	       "${PROJECT_SOURCE_DIR}/src/BoostTessellator.hh"
               "${PROJECT_SOURCE_DIR}/src/TetgenTessellator.hh"
	       "${PROJECT_SOURCE_DIR}/src/OrphanageBase.hh"
	       "${PROJECT_SOURCE_DIR}/src/BoostOrphanage.hh"
	       "${PROJECT_SOURCE_DIR}/src/Clipper2d.hh"
               "${PROJECT_SOURCE_DIR}/src/convexHull_2d.hh" 
               "${PROJECT_SOURCE_DIR}/src/convexHull_3d.hh" 
               "${PROJECT_SOURCE_DIR}/src/Point.hh" 
               "${PROJECT_SOURCE_DIR}/src/KeyTraits.hh" 
	       "${PROJECT_SOURCE_DIR}/src/DimensionTraits.hh"
               "${PROJECT_SOURCE_DIR}/src/polytope_serialize.hh" 
               "${PROJECT_SOURCE_DIR}/src/polytope_geometric_utilities.hh" 
               "${PROJECT_SOURCE_DIR}/src/polytope_parallel_utilities.hh"
	       "${PROJECT_SOURCE_DIR}/src/polytope_tessellator_utilities.hh"
	       "${PROJECT_SOURCE_DIR}/src/PLC_CSG_2d.hh"
<<<<<<< HEAD
	       "${PROJECT_SOURCE_DIR}/src/PLC_CSG_Boost_2d.hh"
	       "${PROJECT_SOURCE_DIR}/src/PLC_CSG_3d.hh"
=======
	       "${PROJECT_SOURCE_DIR}/src/PLC_CSG_3d.hh"
	       "${PROJECT_SOURCE_DIR}/src/PLC_Boost_2d.hh"
>>>>>>> a87939a9
               "${PROJECT_SOURCE_DIR}/src/SiloWriter.hh" 
               "${PROJECT_SOURCE_DIR}/src/SiloReader.hh" 
               "${PROJECT_SOURCE_DIR}/src/polytope_write_OOGL.hh" 
         DESTINATION include/polytope)

# If we're parallel we have a few extra install items.
if (USE_MPI EQUAL 1)
  install (FILES "${PROJECT_SOURCE_DIR}/src/DistributedTessellator.hh" 
                 "${PROJECT_SOURCE_DIR}/src/SerialDistributedTessellator.hh" 
                 "${PROJECT_SOURCE_DIR}/src/checkDistributedTessellation.hh" 
           DESTINATION include/polytope)
endif ()

# build a CPack driven installer package
include(InstallRequiredSystemLibraries)
set (CPACK_RESOURCE_FILE_LICENSE  
     "${CMAKE_CURRENT_SOURCE_DIR}/LICENSE")
set (CPACK_PACKAGE_VERSION_MAJOR "${POLYTOPE_VERSION_MAJOR}")
set (CPACK_PACKAGE_VERSION_MINOR "${POLYTOPE_VERSION_MINOR}")
include(CPack)
<|MERGE_RESOLUTION|>--- conflicted
+++ resolved
@@ -141,7 +141,7 @@
   set(ENV{HDF5_ROOT} ${HDF5_ROOT})
 #       NOTE: Default to using static hdf5
   set(HDF5_USE_STATIC_LIBRARIES true)
-  find_package(HDF5)  
+  find_package(HDF5)
   if (${HDF5_FOUND})
     # Get rid of'debug' and 'optimized' detritis.
     list(REMOVE_ITEM HDF5_LIBRARIES debug optimized)
@@ -305,13 +305,8 @@
                "${PROJECT_SOURCE_DIR}/src/polytope_parallel_utilities.hh"
 	       "${PROJECT_SOURCE_DIR}/src/polytope_tessellator_utilities.hh"
 	       "${PROJECT_SOURCE_DIR}/src/PLC_CSG_2d.hh"
-<<<<<<< HEAD
-	       "${PROJECT_SOURCE_DIR}/src/PLC_CSG_Boost_2d.hh"
-	       "${PROJECT_SOURCE_DIR}/src/PLC_CSG_3d.hh"
-=======
 	       "${PROJECT_SOURCE_DIR}/src/PLC_CSG_3d.hh"
 	       "${PROJECT_SOURCE_DIR}/src/PLC_Boost_2d.hh"
->>>>>>> a87939a9
                "${PROJECT_SOURCE_DIR}/src/SiloWriter.hh" 
                "${PROJECT_SOURCE_DIR}/src/SiloReader.hh" 
                "${PROJECT_SOURCE_DIR}/src/polytope_write_OOGL.hh" 
