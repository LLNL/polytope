--- conflicted
+++ resolved
@@ -94,16 +94,9 @@
       endif()
     endif()
   endif()
-<<<<<<< HEAD
-else ()
-  set(HAVE_MPI 0)
-  set(HAVE_MPIEXEC false)
-endif ()
-=======
 else()
   set(HAVE_MPI OFF)
 endif()
->>>>>>> d5f91ded
 
 # Find Boost.
 option(USE_BOOST "Use Boost Voronoi tessellator" ON)
@@ -220,15 +213,6 @@
   set(HAVE_SILO OFF)
 endif()
 
-<<<<<<< HEAD
-# if(HDF5_LIBRARIES)
-#   _remove_duplicates_from_beginning(HDF5_LIBRARIES)
-#   set (CMAKE_EXE_LINKER_FLAGS "${CMAKE_EXE_LINKER_FLAGS} -ldl")
-# endif()
-
-
-=======
->>>>>>> d5f91ded
 # Enable Triangle if triangle.h and triangle.c are found.
 if (EXISTS ${PROJECT_SOURCE_DIR}/src/triangle.h AND
     EXISTS ${PROJECT_SOURCE_DIR}/src/triangle.c AND
@@ -298,7 +282,6 @@
 endif()
 
 # Library install targets
-<<<<<<< HEAD
 install (FILES "${PROJECT_BINARY_DIR}/polytope.hh" 
                "${PROJECT_SOURCE_DIR}/src/Tessellator.hh" 
                "${PROJECT_SOURCE_DIR}/src/TessellatorInline.hh" 
@@ -353,31 +336,6 @@
                "${PROJECT_SOURCE_DIR}/src/findBoundaryElements.hh" 
                "${PROJECT_SOURCE_DIR}/src/snapToBoundary.hh" 
                "${PROJECT_SOURCE_DIR}/src/makeBoxPLC.hh" 
-=======
-install (FILES "${PROJECT_BINARY_DIR}/polytope.hh"
-               src/Tessellator.hh src/TessellatorInline.hh
-               src/Tessellation.hh src/MeshEditor.hh
-               src/ErrorHandler.hh src/PLC.hh src/PLC_CSG_2d.hh
-	             src/PLC_CSG_3d.hh src/ReducedPLC.hh src/simplifyPLCfacets.hh
-               src/polytope_internal.hh src/QuantTessellation.hh
-	             src/QuantizedCoordinates.hh src/VoroPP_2d.hh src/VoroPP_3d.hh
-               src/TriangleTessellator.hh src/BoostTessellator.hh
-	             src/BoostTessellatorTraits.hh src/TetgenTessellator.hh
-	             src/MeshEditor.hh src/polytope_internal.hh
-               src/polytope_geometric_utilities.hh
-               src/polytope_parallel_utilities.hh src/polytope_serialize.hh
-	             src/polytope_tessellator_utilities.hh
-               src/polytope_write_OOGL.hh src/OrphanageBase.hh
-	             src/BoostOrphanage.hh src/Clipper2d.hh
-               src/ErrorHandler.hh src/convexHull_2d.hh
-               src/convexHull_3d.hh src/Point.hh src/KeyTraits.hh
-	             src/DimensionTraits.hh src/polytope_serialize.hh
-               src/polytope_geometric_utilities.hh
-               src/polytope_parallel_utilities.hh
-      	       src/polytope_tessellator_utilities.hh
-      	       src/PLC_CSG_2d.hh src/PLC_CSG_3d.hh src/PLC_Boost_2d.hh
-               src/SiloWriter.hh src/SiloReader.hh src/polytope_write_OOGL.hh
->>>>>>> d5f91ded
          DESTINATION include/polytope)
 
 # If we're parallel we have a few extra install items.
