--- conflicted
+++ resolved
@@ -139,10 +139,7 @@
 
   # Find HDF5.
   set(ENV{HDF5_ROOT} ${HDF5_ROOT})
-<<<<<<< HEAD
 #       NOTE: Default to using static hdf5
-=======
->>>>>>> 6badcb3f
   set(HDF5_USE_STATIC_LIBRARIES true)
   find_package(HDF5)  
   if (${HDF5_FOUND})
@@ -190,7 +187,7 @@
     include_directories("${HDF5_INCLUDE_DIRS}")
 #         FIXME: For now, we assume libsiloh5 lives with libhdf5.
 #         link_directories("${SILO_LIBRARY_DIRS}")
-    ####link_directories("${HDF5_LIBRARY_DIRS}")
+    link_directories("${HDF5_LIBRARY_DIRS}")
   else()
     message("-- Did not find both Silo and hdf5 files. Skipping.")
     set(HAVE_SILO false)
@@ -236,17 +233,11 @@
   "${PROJECT_BINARY_DIR}/polytope.hh"
 )
 
-<<<<<<< HEAD
-# Include the binary directory in the header file search path.
-include_directories("${PROJECT_BINARY_DIR}")
-include_directories("${PROJECT_SOURCE_DIR}/src")
-=======
 
 if (HEADER_ONLY EQUAL 0)
   # Include the binary directory in the header file search path.
   include_directories("${PROJECT_BINARY_DIR}")
   include_directories("${PROJECT_SOURCE_DIR}/src")
->>>>>>> 6badcb3f
 
   # Libraries
 
