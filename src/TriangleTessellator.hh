// 
// An implemenation of the Tessellator interface that uses the Triangle
// library by Jonathan Shewchuk.
//------------------------------------------------------------------------
#ifndef __Polytope_TriangleTessellator__
#define __Polytope_TriangleTessellator__

#if HAVE_TRIANGLE

#include <vector>
#include <cmath>

#include "Tessellator.hh"
#include "Clipper2d.hh"
#include "BoostOrphanage.hh"
#include "QuantizedCoordinates.hh"
#include "Point.hh"
#include "polytope_tessellator_utilities.hh"
struct triangulateio;

// We use the Boost.Geometry library to handle polygon intersections and such.
#include <boost/geometry.hpp>
#include <boost/geometry/geometries/geometries.hpp>

typedef int64_t CoordHash;
  
namespace polytope 
{

template<typename RealType>
class TriangleTessellator: public Tessellator<2, RealType> 
{
public:

  // Constructor, destructor.
  TriangleTessellator();
  ~TriangleTessellator();

  // Tessellate the given generators. A bounding box is constructed about
  // the generators, and the corners of the bounding box are added as 
  // additional generators if they are not present in the list.
  void tessellate(const std::vector<RealType>& points,
                  Tessellation<2, RealType>& mesh) const;

  // Tessellate with a bounding box representing the boundaries.
  void tessellate(const std::vector<RealType>& points,
                  RealType* low,
                  RealType* high,
                  Tessellation<2, RealType>& mesh) const;

  // Tessellate obeying the given boundaries.
  void tessellate(const std::vector<RealType>& points,
                  const std::vector<RealType>& PLCpoints,
                  const PLC<2, RealType>& geometry,
                  Tessellation<2, RealType>& mesh) const;

  // This Tessellator handles PLCs!
  bool handlesPLCs() const { return true; }

  // Return the tessellator name
  std::string name() const { return "TriangleTessellator"; }

private:
  //-------------------- Private interface ---------------------- //

  typedef std::pair<int, int> EdgeHash;
  typedef Point2<CoordHash> IntPoint;
  typedef Point2<double> RealPoint;
  typedef boost::geometry::model::polygon<IntPoint,    // point type
                                          false>       // clockwise
    BGpolygon;
<<<<<<< HEAD
  typedef boost::geometry::model::polygon<RealPoint,   // point type
                                          false>       // clockwise
=======
  typedef boost::geometry::model::polygon<RealPoint,
					   false>
>>>>>>> 23812fe6
    RealPolygon;
  typedef boost::geometry::model::ring<IntPoint,       // point type
                                       false>          // clockwise
    BGring;
  typedef boost::geometry::model::ring<RealPoint,
<<<<<<< HEAD
                                       false>
=======
				       false>
>>>>>>> 23812fe6
    RealRing;
  typedef boost::geometry::model::multi_polygon<BGpolygon> BGmulti_polygon;

  // ------------------------------------------------- //
  // Specialized tessellations based on the point set  //
  // ------------------------------------------------- //

  // Compute node IDs around each generator and their quantized locations
  void computeCellNodes(const std::vector<RealType>& points,
			std::vector<RealPoint>& nodeList,
// 			std::map<IntPoint, std::pair<int,int> >& nodeMap,
			std::vector<std::vector<unsigned> >& cellNodes,
			std::vector<unsigned>& infNodes) const;
    
  // Compute bounded cell rings from collection of unbounded node locations
  void computeCellRings(const std::vector<RealType>& points,
			const std::vector<RealPoint>& nodeList,
//                      const std::map<IntPoint, std::pair<int,int> >& nodeMap,
			std::vector<std::vector<unsigned> >& cellNodes,
                        Clipper2d<CoordHash>& clipper,
			std::vector<BGring>& cellRings) const;

  // Computes the triangularization using Triangle
  void computeDelaunay(const std::vector<RealType>& points,
                       triangulateio& delaunay) const;

  // Compute an unbounded tessellation
  void computeVoronoiUnbounded(const std::vector<RealType>& points,
			       Tessellation<2, RealType>& mesh) const;

  // Compute a bounded tessellation
  void computeVoronoiBounded(const std::vector<RealType>& points,
			     const std::vector<RealType>& PLCpoints,
			     const PLC<2, RealType>& geometry,
			     Tessellation<2, RealType>& mesh) const;

  // ----------------------------------------------------- //
  // Private tessellate calls used by internal algorithms  //
  // ----------------------------------------------------- //

  // Bounded tessellation with prescribed bounding box
  void tessellate(const std::vector<RealType>& points,
                  const std::vector<CoordHash>& IntPLCpoints,
                  const PLC<2, RealType>& geometry,
                  const QuantizedCoordinates<2, RealType>& coords,
                  std::vector<std::vector<std::vector<CoordHash> > >& IntCells) const;

  // -------------------------- //
  // Private member variables   //
  // -------------------------- //

  // The quantized coordinates for this tessellator (inner and outer)
  mutable QuantizedCoordinates<2,RealType> mCoords, mOuterCoords;

  friend class BoostOrphanage<RealType>;
};

} //end polytope namespace

#endif
#endif<|MERGE_RESOLUTION|>--- conflicted
+++ resolved
@@ -69,23 +69,14 @@
   typedef boost::geometry::model::polygon<IntPoint,    // point type
                                           false>       // clockwise
     BGpolygon;
-<<<<<<< HEAD
   typedef boost::geometry::model::polygon<RealPoint,   // point type
                                           false>       // clockwise
-=======
-  typedef boost::geometry::model::polygon<RealPoint,
-					   false>
->>>>>>> 23812fe6
     RealPolygon;
   typedef boost::geometry::model::ring<IntPoint,       // point type
                                        false>          // clockwise
     BGring;
   typedef boost::geometry::model::ring<RealPoint,
-<<<<<<< HEAD
                                        false>
-=======
-				       false>
->>>>>>> 23812fe6
     RealRing;
   typedef boost::geometry::model::multi_polygon<BGpolygon> BGmulti_polygon;
 
