--- conflicted
+++ resolved
@@ -12,17 +12,12 @@
 #include "polytope_parallel_utilities.hh"
 #endif
 
-<<<<<<< HEAD
-extern double orient2d(double* a, double* b, double* c);
-extern int scale_expansion(int elen, double* e, double b, double* h);
-=======
 // --- These live in predicates.cc
 // Compute the orientation of point c relative to points a and b
 extern double orient2d(double* a, double* b, double* c);
 // Sets h = b*e
 extern int scale_expansion(int elen, double* e, double b, double* h);
 // Sets h = e + b
->>>>>>> 11af95f0
 extern int grow_expansion(int elen, double* e, double b, double* h);
 
 namespace polytope {
@@ -31,38 +26,6 @@
 
 //------------------------------------------------------------------------------
 // computeNorm
-//------------------------------------------------------------------------------
-inline
-double
-computeSquareNorm(double* A) {
-  int i = 0;
-  double axax[2], ayay[2], tmp[2];
-  i += scale_expansion(1, &A[0], A[0], axax);
-  i += scale_expansion(1, &A[1], A[1], ayay);
-  i += grow_expansion(1, &axax[1], ayay[1], &tmp[0]);  
-  return tmp[1];
-}
-
-//------------------------------------------------------------------------------
-// Triangle circumcenter
-//------------------------------------------------------------------------------
-// Compute the circumcenter using fast predicates
-inline
-void
-computeCircumcenter(double* A, double* B, double* C, double* X) {
-  double Anorm = computeSquareNorm(A);
-  double Bnorm = computeSquareNorm(B);
-  double Cnorm = computeSquareNorm(C);
-  double D = 2*orient2d(A,B,C);
-  double a0[2] = {Anorm, A[1]},   a1[2] = {A[0], Anorm};
-  double b0[2] = {Bnorm, B[1]},   b1[2] = {B[0], Bnorm};
-  double c0[2] = {Cnorm, C[1]},   c1[2] = {C[0], Cnorm};
-  X[0] = orient2d(a0,b0,c0)/D;
-  X[1] = orient2d(a1,b1,c1)/D;
-} 
-
-//------------------------------------------------------------------------------
-// computeCircumcenter
 //------------------------------------------------------------------------------
 inline
 double
@@ -78,6 +41,7 @@
 //------------------------------------------------------------------------------
 // computeCircumcenter
 //------------------------------------------------------------------------------
+// Compute the circumcenter using fast predicates
 inline
 void
 computeCircumcenter(double* A, double* B, double* C, double* X) {
