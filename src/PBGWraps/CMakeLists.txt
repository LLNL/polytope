# ----------------------------------------------------------------------------------
# CMake file for Polytope's Python bindings
#   -Auto-generates the pybindgen script PolytopeModulesBindings.py
#   -Auto-generates TessellatorModules.py based on the top-level config
#   -Builds and compiles the Python bindings according to UsePyBindGen cmake module
#
# NOTE: Modify the PYTHONPKGS variable to add/remove objects to the Python module
# ----------------------------------------------------------------------------------

# The objects we are adding to our Python module
set(PYTHONPKGS 
  "CXXContainers" 
  "MeshEditor" 
  "PLC" 
  "Tessellation" 
  "Tessellator" 
  "Functions"
)

# Generate the PolytopeModulesBindings.py driver script
configure_file(PolytopeModulesBindings.py.in  ${PYBINDGEN_DIR}/PolytopeModulesBindings.py)

# The macros for creating Python bindings
include(${PROJECT_SOURCE_DIR}/cmake/Modules/UsePyBindGen.cmake)

# The serial tessellators to be wrapped
set(SERIAL_TESSELLATORS "")
if(HAVE_TRIANGLE)
  set(SERIAL_TESSELLATORS ${SERIAL_TESSELLATORS} "TriangleTessellator2d")
endif()
if(HAVE_BOOST_VORONOI)
  set(SERIAL_TESSELLATORS ${SERIAL_TESSELLATORS} "BoostTessellator2d")
endif()
if(HAVE_TETGEN)
  set(SERIAL_TESSELLATORS ${SERIAL_TESSELLATORS} "TetgenTessellator3d")
endif()

# Generate the TessellatorModules input script
configure_file(TessellatorModule.py.in  ${PYBINDGEN_DIR}/TessellatorModule.py)

# Call the PyBindGen macros to create the C bindings
PYBINDGEN_GENERATE_BINDINGS("${PYTHONPKGS}")

# libpolytope location
set(POLYTOPE_STATIC_LIB "${PROJECT_BINARY_DIR}/src/libpolytope${CMAKE_STATIC_LIBRARY_SUFFIX}")

# libtetgen location
if(HAVE_TETGEN)
  set(TETGEN_STATIC_LIB "${PROJECT_BINARY_DIR}/src/libtetgen.a")
endif()

# libpython<version> location
string(REPLACE "bin/python" "lib" PYTHON_LINK_LIB ${PYTHON_EXE})
string(REPLACE "bin/python" "lib/libpython${PYTHON_VERSION}${CMAKE_STATIC_LIBRARY_SUFFIX}" PYTHON_STATIC_LIB ${PYTHON_EXE})
string(REPLACE "bin/python" "lib/libpython${PYTHON_VERSION}${CMAKE_SHARED_LIBRARY_SUFFIX}" PYTHON_SHARED_LIB ${PYTHON_EXE})

if (EXISTS "${PYTHON_STATIC_LIB}")
    set(PYTHON_LINK_LIB "${PYTHON_STATIC_LIB}")
else()
    set(PYTHON_LINK_LIB "${PYTHON_SHARED_LIB}")
endif()

# Include directories in the header file search path
include_directories("${PROJECT_BINARY_DIR}")
include_directories("${PROJECT_BINARY_DIR}/src")
include_directories("${PYTHON_INCLUDE_DIR}")
include_directories("${PYBINDGEN_DIR}")

<<<<<<< HEAD

set(CMAKE_SKIP_INSTALL_ALL_DEPENDENCY TRUE)


# The static Python library of wrapped methods
add_library(PolytopeModules-static STATIC ${PYBINDGEN_GENERATED_SOURCE})
set_target_properties(PolytopeModules-static PROPERTIES OUTPUT_NAME PolytopeModules)
target_link_libraries(PolytopeModules-static 
  ${POLYTOPE_STATIC_LIB} ${TETGEN_STATIC_LIB} ${SILO_LIBRARIES})

# The dynamic Python library of wrapped methods
add_library(PolytopeModules SHARED ${PYBINDGEN_GENERATED_SOURCE})

# Change .dylib suffix to .so on OSX and add additional python linking
if (${APPLE})
  set(PYTHON_LINK "python")
  set_target_properties(PolytopeModules PROPERTIES SUFFIX ".so")
else()
  set(PYTHON_LINK "")
endif()

# Additional HDF5 link libraries
# NOTE:  This was added in to catch a few known build cases of static
#        silo and hdf5 on x86_64. Specifying the HDF5_ROOT will cause
#        Polytope to link against all the hdf5 libraries it finds.
# FIXME: A better solution is to allow users to specify a list of
#        additional link args when configuring Polytope.
if (HDF5_ROOT)
  set(HDF5_LINK "${HDF5_LIBRARIES}")
else()
  set(HDF5_LINK "")
endif()

# Remove the "lib" prefix convention from the library so Python can import
=======
set(PYTHON_LINK "python${PYTHON_VERSION}")

# On some Linux machines we get messed up with the HDF5 libs including things like libdl and libm, so 
# we try to cut down the list here to the first couple of elements.
list(GET HDF5_LIBRARIES 0 1 HDF5_LIB)

# The Python library of wrapped Polytope methods
link_directories("${PYTHON_LIB_DIR}")
add_library(PolytopeModules SHARED ${PYBINDGEN_GENERATED_SOURCE})
target_link_libraries(PolytopeModules 
#  ${PYTHON_LINK}
#  ${PYTHON_STATIC_LIB}
#  ${PYTHON_LINK_LIB}
  ${POLYTOPE_STATIC_LIB} 
  ${TETGEN_STATIC_LIB}
  ${SILO_LIBRARIES}
  ${HDF5_LIB}
)

#message("**** SYSTEM: ${CMAKE_SYSTEM}")
#message("**** CMAKE_SHARED_LINKER_FLAGS: ${CMAKE_SHARED_LINKER_FLAGS}")
#message("**** CMAKE_SHARED_LINKER_FLAGS_RELEASE: ${CMAKE_SHARED_LINKER_FLAGS_RELEASE}")
#message("**** CMAKE_CXX_IMPLICIT_LINK_LIBRARIES: ${CMAKE_CXX_IMPLICIT_LINK_LIBRARIES}")
#message("**** CMAKE_STANDARD_LIBRARIES: ${CMAKE_STANDARD_LIBRARIES}")
#message("**** CMAKE_LINK_DEPENDS_NO_SHARED: ${CMAKE_LINK_DEPENDS_NO_SHARED}")
#message("**** CMAKE_MODULE_LINKER_FLAGS: ${CMAKE_MODULE_LINKER_FLAGS}")
#message("**** CMAKE_MODULE_LINKER_FLAGS_RELEASE: ${CMAKE_MODULE_LINKER_FLAGS_RELEASE}")
#message("**** CMAKE_STANDARD_LIBRARIES: ${CMAKE_STANDARD_LIBRARIES}")
#message("**** HDF5_LIBRARIES: ${HDF5_LIBRARIES}")
#message("**** HDF5_C_LIBRARIES: ${HDF5_C_LIBRARIES}")
#message("**** HDF5_CXX_LIBRARIES: ${HDF5_CXX_LIBRARIES}")
#message("**** SILO_LIBRARIES: ${SILO_LIBRARIES}")
#set(CMAKE_VERBOSE_MAKEFILE TRUE)

# Remove the "lib" prefix convention from the library
# NOTE: "init<modulename>" is not defined properly if it begins with "lib"
>>>>>>> b93dd864
set_target_properties(PolytopeModules PROPERTIES PREFIX "")

# Change .dylib suffix to .so on OSX
if (${APPLE})
  set_target_properties(PolytopeModules PROPERTIES SUFFIX ".so")

  # Force resolution of the python symbols to delay until we import the module.
  TARGET_LINK_LIBRARIES(PolytopeModules "-undefined suppress -flat_namespace")
endif()

# Allow rpath linkage to the Module
# NOTE: Commented out rpath linking during portability testing.
#       Haven't tested if turning back on will cause problems.
#set_target_properties(PolytopeModules PROPERTIES INSTALL_RPATH_USE_LINK_PATH true)

target_link_libraries(PolytopeModules 
  ${PYTHON_LINK}
  ${POLYTOPE_STATIC_LIB} 
  ${TETGEN_STATIC_LIB}
  ${SILO_LIBRARIES}
  ${HDF5_LINK}
)

# Library install targets
<<<<<<< HEAD
install (TARGETS PolytopeModules DESTINATION lib)
#install (TARGETS PolytopeModules DESTINATION lib OPTIONAL)
#install (TARGETS PolytopeModules-static DESTINATION lib OPTIONAL)
=======
install (TARGETS PolytopeModules DESTINATION lib/python${PYTHON_VERSION}/site-packages/polytope)
install (FILES polytope.pth DESTINATION lib/python${PYTHON_VERSION}/site-packages)
>>>>>>> b93dd864
<|MERGE_RESOLUTION|>--- conflicted
+++ resolved
@@ -66,42 +66,6 @@
 include_directories("${PYTHON_INCLUDE_DIR}")
 include_directories("${PYBINDGEN_DIR}")
 
-<<<<<<< HEAD
-
-set(CMAKE_SKIP_INSTALL_ALL_DEPENDENCY TRUE)
-
-
-# The static Python library of wrapped methods
-add_library(PolytopeModules-static STATIC ${PYBINDGEN_GENERATED_SOURCE})
-set_target_properties(PolytopeModules-static PROPERTIES OUTPUT_NAME PolytopeModules)
-target_link_libraries(PolytopeModules-static 
-  ${POLYTOPE_STATIC_LIB} ${TETGEN_STATIC_LIB} ${SILO_LIBRARIES})
-
-# The dynamic Python library of wrapped methods
-add_library(PolytopeModules SHARED ${PYBINDGEN_GENERATED_SOURCE})
-
-# Change .dylib suffix to .so on OSX and add additional python linking
-if (${APPLE})
-  set(PYTHON_LINK "python")
-  set_target_properties(PolytopeModules PROPERTIES SUFFIX ".so")
-else()
-  set(PYTHON_LINK "")
-endif()
-
-# Additional HDF5 link libraries
-# NOTE:  This was added in to catch a few known build cases of static
-#        silo and hdf5 on x86_64. Specifying the HDF5_ROOT will cause
-#        Polytope to link against all the hdf5 libraries it finds.
-# FIXME: A better solution is to allow users to specify a list of
-#        additional link args when configuring Polytope.
-if (HDF5_ROOT)
-  set(HDF5_LINK "${HDF5_LIBRARIES}")
-else()
-  set(HDF5_LINK "")
-endif()
-
-# Remove the "lib" prefix convention from the library so Python can import
-=======
 set(PYTHON_LINK "python${PYTHON_VERSION}")
 
 # On some Linux machines we get messed up with the HDF5 libs including things like libdl and libm, so 
@@ -109,12 +73,28 @@
 list(GET HDF5_LIBRARIES 0 1 HDF5_LIB)
 
 # The Python library of wrapped Polytope methods
+#add_library(PolytopeModules-static STATIC ${PYBINDGEN_GENERATED_SOURCE})
+#set_target_properties(PolytopeModules-static PROPERTIES OUTPUT_NAME PolytopeModules)
+#target_link_libraries(PolytopeModules-static 
+#  ${POLYTOPE_STATIC_LIB} ${TETGEN_STATIC_LIB} ${SILO_LIBRARIES})
 link_directories("${PYTHON_LIB_DIR}")
+
+## Additional HDF5 link libraries
+## NOTE:  This was added in to catch a few known build cases of static
+##        silo and hdf5 on x86_64. Specifying the HDF5_ROOT will cause
+##        Polytope to link against all the hdf5 libraries it finds.
+## FIXME: A better solution is to allow users to specify a list of
+##        additional link args when configuring Polytope.
+#if (HDF5_ROOT)
+#  set(HDF5_LINK "${HDF5_LIBRARIES}")
+#else()
+#  set(HDF5_LINK "")
+#endif()
+
+# The dynamic Python library of wrapped methods
 add_library(PolytopeModules SHARED ${PYBINDGEN_GENERATED_SOURCE})
 target_link_libraries(PolytopeModules 
 #  ${PYTHON_LINK}
-#  ${PYTHON_STATIC_LIB}
-#  ${PYTHON_LINK_LIB}
   ${POLYTOPE_STATIC_LIB} 
   ${TETGEN_STATIC_LIB}
   ${SILO_LIBRARIES}
@@ -138,7 +118,6 @@
 
 # Remove the "lib" prefix convention from the library
 # NOTE: "init<modulename>" is not defined properly if it begins with "lib"
->>>>>>> b93dd864
 set_target_properties(PolytopeModules PROPERTIES PREFIX "")
 
 # Change .dylib suffix to .so on OSX
@@ -150,24 +129,8 @@
 endif()
 
 # Allow rpath linkage to the Module
-# NOTE: Commented out rpath linking during portability testing.
-#       Haven't tested if turning back on will cause problems.
 #set_target_properties(PolytopeModules PROPERTIES INSTALL_RPATH_USE_LINK_PATH true)
 
-target_link_libraries(PolytopeModules 
-  ${PYTHON_LINK}
-  ${POLYTOPE_STATIC_LIB} 
-  ${TETGEN_STATIC_LIB}
-  ${SILO_LIBRARIES}
-  ${HDF5_LINK}
-)
-
 # Library install targets
-<<<<<<< HEAD
-install (TARGETS PolytopeModules DESTINATION lib)
-#install (TARGETS PolytopeModules DESTINATION lib OPTIONAL)
-#install (TARGETS PolytopeModules-static DESTINATION lib OPTIONAL)
-=======
 install (TARGETS PolytopeModules DESTINATION lib/python${PYTHON_VERSION}/site-packages/polytope)
-install (FILES polytope.pth DESTINATION lib/python${PYTHON_VERSION}/site-packages)
->>>>>>> b93dd864
+install (FILES polytope.pth DESTINATION lib/python${PYTHON_VERSION}/site-packages)