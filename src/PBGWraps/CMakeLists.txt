# ----------------------------------------------------------------------------------
# CMake file for Polytope's Python bindings
#   -Auto-generates the pybindgen script PolytopeModulesBindings.py
#   -Auto-generates TessellatorModules.py based on the top-level config
#   -Builds and compiles the Python bindings according to UsePyBindGen cmake module
#
# NOTE: Modify the PYTHONPKGS variable to add/remove objects to the Python module
# ----------------------------------------------------------------------------------

# The objects we are adding to our Python module
set(PYTHONPKGS 
  "CXXContainers" 
  "MeshEditor" 
  "PLC" 
  "Tessellation" 
  "Tessellator" 
  "Functions"
)

# Generate the PolytopeModulesBindings.py driver script
configure_file(PolytopeModulesBindings.py.in  ${PYBINDGEN_DIR}/PolytopeModulesBindings.py)

# The macros for creating Python bindings
include(${PROJECT_SOURCE_DIR}/cmake/Modules/UsePyBindGen.cmake)

# The serial tessellators to be wrapped
set(SERIAL_TESSELLATORS "")
if(HAVE_TRIANGLE)
  set(SERIAL_TESSELLATORS ${SERIAL_TESSELLATORS} "TriangleTessellator2d")
endif()
if(HAVE_BOOST_VORONOI)
  set(SERIAL_TESSELLATORS ${SERIAL_TESSELLATORS} "BoostTessellator2d")
endif()
if(HAVE_TETGEN)
  set(SERIAL_TESSELLATORS ${SERIAL_TESSELLATORS} "TetgenTessellator3d")
endif()

# Generate the TessellatorModules input script
configure_file(TessellatorModule.py.in  ${PYBINDGEN_DIR}/TessellatorModule.py)

# Call the PyBindGen macros to create the C bindings
PYBINDGEN_GENERATE_BINDINGS("${PYTHONPKGS}")

# libpolytope location
set(POLYTOPE_STATIC_LIB "${PROJECT_BINARY_DIR}/src/libpolytope${CMAKE_STATIC_LIBRARY_SUFFIX}")

# libtetgen location
if(HAVE_TETGEN)
  set(TETGEN_STATIC_LIB "${PROJECT_BINARY_DIR}/src/libtetgen.a")
endif()

# libpython<version> location
string(REPLACE "bin/python" "lib" PYTHON_LINK_LIB ${PYTHON_EXE})
string(REPLACE "bin/python" "lib/libpython${PYTHON_VERSION}${CMAKE_STATIC_LIBRARY_SUFFIX}" PYTHON_STATIC_LIB ${PYTHON_EXE})
string(REPLACE "bin/python" "lib/libpython${PYTHON_VERSION}${CMAKE_SHARED_LIBRARY_SUFFIX}" PYTHON_SHARED_LIB ${PYTHON_EXE})

if (EXISTS "${PYTHON_STATIC_LIB}")
    set(PYTHON_LINK_LIB "${PYTHON_STATIC_LIB}")
else()
    set(PYTHON_LINK_LIB "${PYTHON_SHARED_LIB}")
endif()

# Include directories in the header file search path
include_directories("${PROJECT_BINARY_DIR}")
include_directories("${PROJECT_BINARY_DIR}/src")
include_directories("${PYTHON_INCLUDE_DIR}")
include_directories("${PYBINDGEN_DIR}")
include_directories("${CMAKE_INSTALL_PREFIX}/include")

set(PYTHON_LINK "python${PYTHON_VERSION}")

<<<<<<< HEAD
# Change .dylib suffix to .so on OSX and add additional python linking
if (${APPLE})
  set(PYTHON_LINK "python${PYTHON_VERSION} -undefined dynamic_lookup")
  set_target_properties(PolytopeModules PROPERTIES SUFFIX ".so")
else()
  set(PYTHON_LINK "")
endif()
=======
## Additional HDF5 link libraries
## NOTE:  This was added in to catch a few known build cases of static
##        silo and hdf5 on x86_64. Specifying the HDF5_ROOT will cause
##        Polytope to link against all the hdf5 libraries it finds.
## FIXME: A better solution is to allow users to specify a list of
##        additional link args when configuring Polytope.
#if (HDF5_ROOT)
#  set(HDF5_LINK "${HDF5_LIBRARIES}")
#else()
#  set(HDF5_LINK "")
#endif()
>>>>>>> 72eae9f8

# On some Linux machines we get messed up with the HDF5 libs including 
# things like libdl and libm, so we try to cut down the list here to the 
# first couple of elements.
#list(GET HDF5_LIBRARIES 0 1 HDF5_LIB)
list(GET HDF5_LIBRARIES 0 3 HDF5_LIB)

link_directories("${PYTHON_LIB_DIR}")



# The static Python library of wrapped methods
add_library(PolytopeModulesStatic STATIC ${PYBINDGEN_GENERATED_SOURCE})
set_target_properties(PolytopeModulesStatic PROPERTIES OUTPUT_NAME PolytopeModules)

# The dynamic Python library of wrapped methods
add_library(PolytopeModules SHARED ${PYBINDGEN_GENERATED_SOURCE})
target_link_libraries(PolytopeModules 
#  ${PYTHON_LINK}
  ${POLYTOPE_STATIC_LIB} 
  ${TETGEN_STATIC_LIB}
  ${SILO_LIBRARIES}
  ${HDF5_LIB})


#message("**** SYSTEM: ${CMAKE_SYSTEM}")
#message("**** CMAKE_SHARED_LINKER_FLAGS: ${CMAKE_SHARED_LINKER_FLAGS}")
#message("**** CMAKE_SHARED_LINKER_FLAGS_RELEASE: ${CMAKE_SHARED_LINKER_FLAGS_RELEASE}")
#message("**** CMAKE_CXX_IMPLICIT_LINK_LIBRARIES: ${CMAKE_CXX_IMPLICIT_LINK_LIBRARIES}")
#message("**** CMAKE_STANDARD_LIBRARIES: ${CMAKE_STANDARD_LIBRARIES}")
#message("**** CMAKE_LINK_DEPENDS_NO_SHARED: ${CMAKE_LINK_DEPENDS_NO_SHARED}")
#message("**** CMAKE_MODULE_LINKER_FLAGS: ${CMAKE_MODULE_LINKER_FLAGS}")
#message("**** CMAKE_MODULE_LINKER_FLAGS_RELEASE: ${CMAKE_MODULE_LINKER_FLAGS_RELEASE}")
#message("**** CMAKE_STANDARD_LIBRARIES: ${CMAKE_STANDARD_LIBRARIES}")
#message("**** HDF5_LIBRARIES: ${HDF5_LIBRARIES}")
#message("**** HDF5_C_LIBRARIES: ${HDF5_C_LIBRARIES}")
#message("**** HDF5_CXX_LIBRARIES: ${HDF5_CXX_LIBRARIES}")
#message("**** SILO_LIBRARIES: ${SILO_LIBRARIES}")
#set(CMAKE_VERBOSE_MAKEFILE TRUE)

# Remove the "lib" prefix convention from the library
# NOTE: "init<modulename>" is not defined properly if it begins with "lib"
set_target_properties(PolytopeModules PROPERTIES PREFIX "")

# Change .dylib suffix to .so on OSX
if (${APPLE})
  set_target_properties(PolytopeModules PROPERTIES SUFFIX ".so")

  # Force resolution of the python symbols to delay until we import the module.
  TARGET_LINK_LIBRARIES(PolytopeModules "-undefined suppress -flat_namespace")
endif()

# Allow rpath linkage to the Module
#set_target_properties(PolytopeModules PROPERTIES INSTALL_RPATH_USE_LINK_PATH true)

# Library install targets
install (TARGETS PolytopeModules DESTINATION lib/python${PYTHON_VERSION}/site-packages/polytope)
install (FILES polytope.pth DESTINATION lib/python${PYTHON_VERSION}/site-packages)
install (TARGETS PolytopeModulesStatic DESTINATION lib)<|MERGE_RESOLUTION|>--- conflicted
+++ resolved
@@ -69,15 +69,6 @@
 
 set(PYTHON_LINK "python${PYTHON_VERSION}")
 
-<<<<<<< HEAD
-# Change .dylib suffix to .so on OSX and add additional python linking
-if (${APPLE})
-  set(PYTHON_LINK "python${PYTHON_VERSION} -undefined dynamic_lookup")
-  set_target_properties(PolytopeModules PROPERTIES SUFFIX ".so")
-else()
-  set(PYTHON_LINK "")
-endif()
-=======
 ## Additional HDF5 link libraries
 ## NOTE:  This was added in to catch a few known build cases of static
 ##        silo and hdf5 on x86_64. Specifying the HDF5_ROOT will cause
@@ -89,7 +80,6 @@
 #else()
 #  set(HDF5_LINK "")
 #endif()
->>>>>>> 72eae9f8
 
 # On some Linux machines we get messed up with the HDF5 libs including 
 # things like libdl and libm, so we try to cut down the list here to the 
