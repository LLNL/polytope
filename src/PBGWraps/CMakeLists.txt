# ------------------------------------------------------------------#
# Change this list to add/remove modules wrapped by PyBindGen:      #
# ------------------------------------------------------------------#
set(LIST_OF_WRAPPED_CLASSES 
  "CXXContainers" 
  "MeshEditor" 
  "PLC" 
  "Tessellation" 
  "Tessellator" 
  "Functions"
)


# The macros for creating Python bindings
include(${PROJECT_SOURCE_DIR}/cmake/Modules/UsePyBindGen.cmake)

# Additional args for Python execute
set(PYBINDGEN_ADDITIONAL_ARGS ${HAVE_TRIANGLE} ${HAVE_TETGEN} ${HAVE_BOOST_VORONOI} ${HAVE_MPI})

# Call the PyBindGen macros
PYBINDGEN_GENERATE_BINDINGS( "${LIST_OF_WRAPPED_CLASSES}" )

# libpolytope location
set(POLYTOPE_STATIC_LIB "${PROJECT_BINARY_DIR}/src/libpolytope.a")

# libtetgen location
if( TETGEN_FOUND )
  set(TETGEN_STATIC_LIB "${PROJECT_BINARY_DIR}/src/libtetgen.a")
endif()

# libpython<version> location
string(REPLACE "bin/python" "lib" PYTHON_LINK_LIB ${PYTHON_EXE})
string(REPLACE "bin/python" "lib/libpython${PYTHON_VERSION}.a"
  PYTHON_STATIC_LIB ${PYTHON_EXE})

# Include directories in the header file search path
include_directories("${PROJECT_BINARY_DIR}")
include_directories("${PROJECT_BINARY_DIR}/src")
include_directories("${PYTHON_INCLUDE_DIR}")
include_directories("${PYBINDGEN_DIR}")

set(PYTHON_LINK "python")

# The Python library of wrapped Polytope methods
add_library(PolytopeModules SHARED ${PYBINDGEN_GENERATED_SOURCE})
<<<<<<< HEAD
=======
target_link_libraries(PolytopeModules 
  ${PYTHON_LINK}
#  ${PYTHON_STATIC_LIB}
  ${POLYTOPE_STATIC_LIB} 
  ${TETGEN_STATIC_LIB}
  ${SILO_LIBRARIES}
#  ${HDF5_LIBRARIES}
)
>>>>>>> a87939a9

# Change .dylib suffix to .so on OSX and add additional python linking
if (${APPLE})
  set(PYTHON_LINK "python")
  set_target_properties(PolytopeModules PROPERTIES SUFFIX ".so")
else()
  set(PYTHON_LINK "")
endif()

# Additional HDF5 link libraries
# NOTE:  This was added in to catch a few known build cases of static
#        silo and hdf5 on x86_64. Specifying the HDF5_ROOT will cause
#        Polytope to link against all the hdf5 libraries it finds.
# FIXME: A better solution is to allow users to specify a list of
#        additional link args when configuring Polytope.
if (HDF5_ROOT)
  set(HDF5_LINK "${HDF5_LIBRARIES}")
else()
  set(HDF5_LINK "")
endif()

# Remove the "lib" prefix convention from the library so Python can import
set_target_properties(PolytopeModules PROPERTIES PREFIX "")

# Change .dylib suffix to .so on OSX
if (${APPLE})
  set_target_properties(PolytopeModules PROPERTIES SUFFIX ".so")
endif()

# Allow rpath linkage to the Module
# NOTE: Commented out rpath linking during portability testing.
#       Haven't tested if turning back on will cause problems.
#set_target_properties(PolytopeModules PROPERTIES INSTALL_RPATH_USE_LINK_PATH true)

target_link_libraries(PolytopeModules 
  ${PYTHON_LINK}
  ${POLYTOPE_STATIC_LIB} 
  ${TETGEN_STATIC_LIB}
  ${SILO_LIBRARIES}
  ${HDF5_LINK}
)

# Library install targets
install (TARGETS PolytopeModules DESTINATION lib)<|MERGE_RESOLUTION|>--- conflicted
+++ resolved
@@ -43,17 +43,6 @@
 
 # The Python library of wrapped Polytope methods
 add_library(PolytopeModules SHARED ${PYBINDGEN_GENERATED_SOURCE})
-<<<<<<< HEAD
-=======
-target_link_libraries(PolytopeModules 
-  ${PYTHON_LINK}
-#  ${PYTHON_STATIC_LIB}
-  ${POLYTOPE_STATIC_LIB} 
-  ${TETGEN_STATIC_LIB}
-  ${SILO_LIBRARIES}
-#  ${HDF5_LIBRARIES}
-)
->>>>>>> a87939a9
 
 # Change .dylib suffix to .so on OSX and add additional python linking
 if (${APPLE})
@@ -78,11 +67,6 @@
 # Remove the "lib" prefix convention from the library so Python can import
 set_target_properties(PolytopeModules PROPERTIES PREFIX "")
 
-# Change .dylib suffix to .so on OSX
-if (${APPLE})
-  set_target_properties(PolytopeModules PROPERTIES SUFFIX ".so")
-endif()
-
 # Allow rpath linkage to the Module
 # NOTE: Commented out rpath linking during portability testing.
 #       Haven't tested if turning back on will cause problems.
@@ -90,11 +74,24 @@
 
 target_link_libraries(PolytopeModules 
   ${PYTHON_LINK}
+#  ${PYTHON_STATIC_LIB}
   ${POLYTOPE_STATIC_LIB} 
   ${TETGEN_STATIC_LIB}
   ${SILO_LIBRARIES}
   ${HDF5_LINK}
 )
 
+# Remove the "lib" prefix convention from the library
+# NOTE: "init<modulename>" is not defined properly if it begins with "lib"
+set_target_properties(PolytopeModules PROPERTIES PREFIX "")
+
+# Change .dylib suffix to .so on OSX
+if (${APPLE})
+  set_target_properties(PolytopeModules PROPERTIES SUFFIX ".so")
+endif()
+
+# Allow rpath linkage to the Module
+#set_target_properties(PolytopeModules PROPERTIES INSTALL_RPATH_USE_LINK_PATH true)
+
 # Library install targets
 install (TARGETS PolytopeModules DESTINATION lib)