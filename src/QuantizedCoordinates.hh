#ifndef POLYTOPE_QUANTIZEDCOORDINATES_HH
#define POLYTOPE_QUANTIZEDCOORDINATES_HH

#include <vector>
#include <set>
#include <map>
#include <algorithm>

#include "ReducedPLC.hh"
#include "Point.hh"
#include "DimensionTraits.hh"
#include "polytope_geometric_utilities.hh"

namespace polytope {


//! \class QuantizedCoordinates - A Piecewise Linear Complex in 3D, or a 
//! Planar Straight Line Graph (PSLG) in 2D.
//! The quantized coordinates is a reduced PLC which
//!  a) stores lower and upper bounds for point quantization
//!  b) stores the center and radius of an inscribed bounding sphere
//!  c) has routines for passing points to/from floating point from/to integers
template<int Dimension, typename RealType>
class QuantizedCoordinates: public ReducedPLC<Dimension, RealType> {
public:

  typedef int64_t CoordHash;
  typedef typename DimensionTraits<Dimension, RealType>::Point     IntPoint;
  typedef typename DimensionTraits<Dimension, RealType>::RealPoint RealPoint;
  
  //! The bounding box sizes
  std::vector<RealType> low, high;
  
  //! The outer bounding box sizes
  std::vector<RealType> olow, ohigh;
  
  //! Infinite bounding sphere
  std::vector<RealType> center;
  RealType rinf;

  //! Outer infinite bounding sphere
  RealType orinf;

  //! Parameters for controlling degeneracy spacing
  RealType mDegeneracy;
  CoordHash mCoordMax;

  //! The degeneracy spacing
  RealType delta, odelta;

  //! Flag for checking if coordinates have been modified
  bool mCoordinatesModified;
  bool mOuterBox;

  //------------------------------------------------------------------------
  //! Constructors
  //------------------------------------------------------------------------

  //! Default constructor
  QuantizedCoordinates():
    ReducedPLC<Dimension, RealType>(),
    low(), high(), center(),
    olow(), ohigh(),
    mCoordinatesModified(false),
    mOuterBox(false){}
  QuantizedCoordinates(const QuantizedCoordinates& coords);

  //! Constuctor + initialize
  QuantizedCoordinates(const std::vector<RealType>& points):
    ReducedPLC<Dimension, RealType>(),
    low(), high(), center(),
    olow(), ohigh(),
    mCoordinatesModified(false),
    mOuterBox(false)
  {
    initialize(points);
    POLY_ASSERT(!low.empty() and !high.empty() and !center.empty());
  }


  //------------------------------------------------------------------------
  //! Initialize the coordinate system
  //------------------------------------------------------------------------
  void initialize(const std::vector<RealType>& allPoints) {
    
    // Initialize degeneracy and coordMax
    if (!mCoordinatesModified) {
      mDegeneracy = 1.5e-8;
      mCoordMax   = (1LL << 26);
    }
    low.clear(); high.clear(); center.clear();
    
    // compute bounds for the box
    RealType plow[Dimension], phigh[Dimension];
    geometry::computeBoundingBox<Dimension,RealType>(allPoints, true, plow, phigh);
    
    // The infinite-radius bounding sphere
    RealType box[Dimension], cen[Dimension];
    rinf = 0.0;
    for (unsigned j = 0; j != Dimension; ++j) {
      box[j] =      phigh[j] - plow[j];
      cen[j] = 0.5*(phigh[j] + plow[j]);
      rinf   = std::max(rinf, 4.0*box[j]);
    }
    
    // Resize bounds to circumscribe sphere
    for (unsigned j = 0; j != Dimension; ++j) {
      plow [j] = cen[j] - rinf;
      phigh[j] = cen[j] + rinf;
    }

    // Finalize box parameters
    std::copy(plow , plow +Dimension, std::back_inserter(low   ));
    std::copy(phigh, phigh+Dimension, std::back_inserter(high  ));
    std::copy(cen  , cen  +Dimension, std::back_inserter(center));
    delta = std::max(mDegeneracy, 2.0*rinf/RealType(mCoordMax));

    // Fill in the ReducedPLC information
    std::vector<RealType> pts;
    std::vector<std::vector<int> > fcts;
    if (Dimension == 2) {
      pts.push_back(low [0]);  pts.push_back(low [1]);
      pts.push_back(high[0]);  pts.push_back(low [1]);
      pts.push_back(high[0]);  pts.push_back(high[1]);
      pts.push_back(low [0]);  pts.push_back(high[1]);

      fcts.resize(4, std::vector<int>(2));
      for (unsigned j = 0; j != 4; ++j) {
        fcts[j][0] = j;  fcts[j][1] = (j+1)%4;
      }
    } else {
      POLY_ASSERT(Dimension == 3);
      pts.push_back(low [0]);  pts.push_back(low [1]);  pts.push_back(low [2]);
      pts.push_back(high[0]);  pts.push_back(low [1]);  pts.push_back(low [2]);
      pts.push_back(high[0]);  pts.push_back(high[1]);  pts.push_back(low [2]);
      pts.push_back(low [0]);  pts.push_back(high[1]);  pts.push_back(low [2]);
      pts.push_back(low [0]);  pts.push_back(low [1]);  pts.push_back(high[2]);
      pts.push_back(high[0]);  pts.push_back(low [1]);  pts.push_back(high[2]);
      pts.push_back(high[0]);  pts.push_back(high[1]);  pts.push_back(high[2]);
      pts.push_back(low [0]);  pts.push_back(high[1]);  pts.push_back(high[2]);

      fcts.resize(6, std::vector<int>(4));
      fcts[0][0] = 0;  fcts[0][1] = 1;  fcts[0][2] = 2;  fcts[0][3] = 3;  // -z face
      fcts[0][0] = 4;  fcts[0][1] = 5;  fcts[0][2] = 6;  fcts[0][3] = 7;  // +z face
      fcts[0][0] = 0;  fcts[0][1] = 1;  fcts[0][2] = 5;  fcts[0][3] = 4;  // -y face
      fcts[0][0] = 2;  fcts[0][1] = 6;  fcts[0][2] = 7;  fcts[0][3] = 3;  // +y face
      fcts[0][0] = 0;  fcts[0][1] = 4;  fcts[0][2] = 7;  fcts[0][3] = 3;  // -x face
      fcts[0][0] = 1;  fcts[0][1] = 5;  fcts[0][2] = 6;  fcts[0][3] = 2;  // +x face
    }
    this->points = pts;
    this->facets = fcts;

    mCoordinatesModified = false;
  }

  //------------------------------------------------------------------------
  //! Clear and empty operations
  //------------------------------------------------------------------------
  void clear() {
    low.clear();  high.clear();  center.clear();  rinf=0;  delta=0;
    olow.clear(); ohigh.clear(); orinf=0; odelta=0; 
    mOuterBox=false; mCoordinatesModified=false;
  }
  bool empty() const {
    return (low.empty() and  high.empty() and  center.empty() and
	    olow.empty() and ohigh.empty());
  }

  //------------------------------------------------------------------------
  //! Degeneracy accessors
  //------------------------------------------------------------------------
  RealType getDegeneracy() {
    return mDegeneracy;
  }
  void setDegeneracy(const RealType degeneracy) {
    mDegeneracy = degeneracy;
    mCoordinatesModified = true;
  }

  //------------------------------------------------------------------------
  //! coordMax accessors
  //------------------------------------------------------------------------
  RealType getCoordMax() {
    return mCoordMax;
  }
  void setCoordMax(const CoordHash coordMax) {
    mCoordMax = coordMax;
    mCoordinatesModified = true;
  }

  //------------------------------------------------------------------------
  //! Expand bounding box based on new bounds
  //------------------------------------------------------------------------
  void expand(const RealType* plow, const RealType* phigh) {
    // Pre-conditions
    POLY_ASSERT(!low.empty() and !high.empty() and !center.empty());
    POLY_ASSERT(!this->points.empty() and !this->facets.empty());

    // Resize the box
    RealType boxSize = 0.0;
    for (unsigned j = 0; j != Dimension; ++j) {
      olow [j] = std::min(low [j], plow [j]);
      ohigh[j] = std::max(high[j], phigh[j]);
      POLY_ASSERT(olow[j]   <= ohigh [j]);
      POLY_ASSERT(olow[j]   <= center[j]);
      POLY_ASSERT(center[j] <= ohigh [j]);
      boxSize  = std::max(boxSize, ohigh [j]-center[j]);
      boxSize  = std::max(boxSize, center[j]-  olow[j]);
    }
    POLY_ASSERT(boxSize > 0);
    
    // Circumscribe the new box dimensions with the infinite sphere
    orinf = 1.5*boxSize;
    
    // Inflate box dimensions to inscribe the new infinite sphere 
    for (unsigned j = 0; j != Dimension; ++j) {
      olow [j] = std::min(olow [j], center[j]-orinf);
      ohigh[j] = std::max(ohigh[j], center[j]+orinf);
      POLY_ASSERT(olow[j] <= ohigh[j]);
      POLY_ASSERT(0.5*(ohigh[j]+olow[j]) == center[j]);
      POLY_ASSERT(ohigh[j]-olow[j] == 2.0*orinf);
    }

    // Recompute the quantized mesh spacing
    odelta = std::max(mDegeneracy, 2.0*orinf/RealType(mCoordMax));
    mCoordinatesModified = false;
    mOuterBox = true;

    // I took this part out because expanding the bounding box
    // should only introduce an outer bounding box. The inner bounding
    // box and its associated reduced PLC shouldn't change after
    // initialization. 9/19/2013.

//     // Update the bounding box vertices for the reduced PLC
//     std::vector<RealType> pts;
//     if (Dimension == 2) {
//       pts.push_back(low [0]);  pts.push_back(low [1]);
//       pts.push_back(high[0]);  pts.push_back(low [1]);
//       pts.push_back(high[0]);  pts.push_back(high[1]);
//       pts.push_back(low [0]);  pts.push_back(high[1]);
//     } else {
//       POLY_ASSERT(Dimension == 3);
//       pts.push_back(low [0]);  pts.push_back(low [1]);  pts.push_back(low [2]);
//       pts.push_back(high[0]);  pts.push_back(low [1]);  pts.push_back(low [2]);
//       pts.push_back(high[0]);  pts.push_back(high[1]);  pts.push_back(low [2]);
//       pts.push_back(low [0]);  pts.push_back(high[1]);  pts.push_back(low [2]);
//       pts.push_back(low [0]);  pts.push_back(low [1]);  pts.push_back(high[2]);
//       pts.push_back(high[0]);  pts.push_back(low [1]);  pts.push_back(high[2]);
//       pts.push_back(high[0]);  pts.push_back(high[1]);  pts.push_back(high[2]);
//       pts.push_back(low [0]);  pts.push_back(high[1]);  pts.push_back(high[2]);
//     }
//     this->points = pts;

    // Post conditions
    POLY_ASSERT(!olow.empty() and !ohigh.empty());
    POLY_ASSERT(orinf > 0);
    POLY_ASSERT(odelta > 0);

  }

  //------------------------------------------------------------------------
  //! Expand bounding box based on new points
  //------------------------------------------------------------------------
  void expand(const std::vector<RealType>& newPoints,
              const bool globalReduce) {
    RealType plow[Dimension], phigh[Dimension];
    geometry::computeBoundingBox<Dimension,RealType>(newPoints, 
						     globalReduce, 
						     plow, phigh);
    expand(plow, phigh);
  }

  //------------------------------------------------------------------------
  //! Print out the bounding box info
  //------------------------------------------------------------------------
  friend std::ostream& operator<<(std::ostream& os, const QuantizedCoordinates& coords) {
    os << "Bounding Box  = ";
    for (unsigned j = 0; j != Dimension; ++j) {
      os << "(" << coords.low[j] << "," << coords.high[j] << ") ";
    }
    os << std::endl;
    os << "Sphere Center = (";
    for (unsigned j = 0; j != Dimension; ++j) {
       os << coords.center[j] << ",";
    }
    os << std::endl;
    os << "Sphere Radius = " << coords.rinf << std::endl;
    os << "Int Spacing   = " << coords.delta << std::endl;
    return os;
  }

  //------------------------------------------------------------------------
  //! Check if a point is inside inner bounding box
  //------------------------------------------------------------------------
  inline
  bool isInside(const RealType* point) const {
    bool inside = true;
    for (unsigned j = 0; j != Dimension; ++j)
      inside *= (low[j] <= point[j] and point[j] <= high[j]);
    return inside;
  }

  //------------------------------------------------------------------------
  //! Quantize a floating-point-precision point
  //------------------------------------------------------------------------
  inline
  IntPoint quantize(const RealType* pointIn) const {
    POLY_ASSERT(!mCoordinatesModified);
    if (not mOuterBox) {
      return DimensionTraits<Dimension, RealType>::constructPoint(pointIn, &low[0], delta, 0);
    } else {
      if (isInside(pointIn))
	return DimensionTraits<Dimension, RealType>::constructPoint(pointIn, &low[0], delta, 0);
      else
	return DimensionTraits<Dimension, RealType>::constructPoint(pointIn, &olow[0], odelta, 0);
    }
  }
  
  //------------------------------------------------------------------------
  //! Dequantize an point
  //------------------------------------------------------------------------
  inline
  RealPoint dequantize(const CoordHash* pointIn) const {
    POLY_ASSERT(!mCoordinatesModified);
    RealType p[Dimension];
    RealType *lo, *hi;
    RealType dx;
    if (not mOuterBox) {
      lo = &low[0]; hi = &high[0]; dx = delta;
    } else {
      if (isInside(pointIn
    for (unsigned j = 0; j != Dimension; ++j) {
       p[j] = (pointIn[j] == mCoordMax) ? high[j] : low[j] + pointIn[j]*delta;
    }
    return DimensionTraits<Dimension, RealType>::constructPoint(p);
  }

  //------------------------------------------------------------------------
  //! Project a point to the bounding circle
  //------------------------------------------------------------------------
  inline
  RealPoint projectPoint(const RealType* rayPoint,
                         const RealType* rayDirection) const {
    RealPoint result;
    bool test = geometry::rayCircleIntersection(rayPoint, rayDirection, 
                                                &this->center[0], this->rinf, 
                                                this->mDegeneracy, &result.x);
    POLY_ASSERT(test);
    return result;
  }
};

<<<<<<< HEAD
=======

>>>>>>> 5b2f61ba
} //end polytope namespace

#endif<|MERGE_RESOLUTION|>--- conflicted
+++ resolved
@@ -27,8 +27,10 @@
   typedef int64_t CoordHash;
   typedef typename DimensionTraits<Dimension, RealType>::Point     IntPoint;
   typedef typename DimensionTraits<Dimension, RealType>::RealPoint RealPoint;
+  // typedef Point2<CoordHash> IntPoint;
+  // typedef Point2<double> RealPoint;
   
-  //! The bounding box sizes
+  //! The bounding box size
   std::vector<RealType> low, high;
   
   //! The outer bounding box sizes
@@ -207,7 +209,6 @@
       boxSize  = std::max(boxSize, ohigh [j]-center[j]);
       boxSize  = std::max(boxSize, center[j]-  olow[j]);
     }
-    POLY_ASSERT(boxSize > 0);
     
     // Circumscribe the new box dimensions with the infinite sphere
     orinf = 1.5*boxSize;
@@ -315,9 +316,9 @@
 	return DimensionTraits<Dimension, RealType>::constructPoint(pointIn, &olow[0], odelta, 0);
     }
   }
-  
-  //------------------------------------------------------------------------
-  //! Dequantize an point
+   
+  //------------------------------------------------------------------------
+  //! Dequantize an integer point to floating-point-precision 
   //------------------------------------------------------------------------
   inline
   RealPoint dequantize(const CoordHash* pointIn) const {
@@ -350,10 +351,7 @@
   }
 };
 
-<<<<<<< HEAD
-=======
-
->>>>>>> 5b2f61ba
+
 } //end polytope namespace
 
 #endif