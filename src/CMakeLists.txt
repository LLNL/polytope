# Include Silo stuff if we've found it.
if (SILO_FOUND)
  set(IO_SOURCES SiloWriter_2d.cc SiloWriter_3d.cc SiloReader_2d.cc SiloReader_3d.cc)
endif()

# By default, we include the Voro tessellator(s).
<<<<<<< HEAD
set(TESSELLATOR_SOURCES VoroPP_2d.cc VoroPP_3d.cc convexHull_3d.cc KeyTraits.cc predicates.cc PLC_CSG.cc MeshEditor.cc)
=======
set(TESSELLATOR_SOURCES VoroPP_2d.cc VoroPP_3d.cc KeyTraits.cc predicates.cc PLC_CSG.cc)
>>>>>>> d2aaf90b
set(CWD ${CMAKE_CURRENT_SOURCE_DIR})

if (HAVE_BOOST)
  set(TESSELLATOR_SOURCES ${TESSELLATOR_SOURCES} BoostOrphanage.cc)
endif()

if (TRIANGLE_FOUND)
  set(TESSELLATOR_SOURCES ${TESSELLATOR_SOURCES} TriangleTessellator.cc)
endif()

if (HAVE_BOOST_VORONOI)
  set(TESSELLATOR_SOURCES ${TESSELLATOR_SOURCES} BoostTessellator.cc)
endif ()

if (TETGEN_FOUND)
  set(TESSELLATOR_SOURCES ${TESSELLATOR_SOURCES} TetgenTessellator.cc)
  add_library(tetgen tetgen.cxx predicates.cc)
  set(TETGEN_LIB tetgen)
  set_target_properties(${TETGEN_LIB} PROPERTIES COMPILE_FLAGS "${COMPILE_FLAGS} -DTETLIBRARY")
else ()
  set(TETGEN_LIB "")
endif ()

if (USE_MPI EQUAL 1)
  set(TESSELLATOR_SOURCES ${TESSELLATOR_SOURCES} DistributedTessellator.cc 
                                                 SerialDistributedTessellator.cc)
endif()

add_library(polytope ${TESSELLATOR_SOURCES} ${IO_SOURCES} ErrorHandler.cc polytope_internal_abort.cc)
target_link_libraries(polytope voro_2d voro_3d ${TETGEN_LIB} ${SILO_LIBRARIES} ${HDF5_LIBRARIES})

# Library install targets
install (TARGETS polytope ${TETGEN_LIB} DESTINATION lib)<|MERGE_RESOLUTION|>--- conflicted
+++ resolved
@@ -4,18 +4,15 @@
 endif()
 
 # By default, we include the Voro tessellator(s).
-<<<<<<< HEAD
-set(TESSELLATOR_SOURCES VoroPP_2d.cc VoroPP_3d.cc convexHull_3d.cc KeyTraits.cc predicates.cc PLC_CSG.cc MeshEditor.cc)
-=======
-set(TESSELLATOR_SOURCES VoroPP_2d.cc VoroPP_3d.cc KeyTraits.cc predicates.cc PLC_CSG.cc)
->>>>>>> d2aaf90b
+set(TESSELLATOR_SOURCES VoroPP_2d.cc VoroPP_3d.cc KeyTraits.cc predicates.cc PLC_CSG.cc MeshEditor.cc)
 set(CWD ${CMAKE_CURRENT_SOURCE_DIR})
 
+# Check if we can include each of the serial tessellators:
 if (HAVE_BOOST)
   set(TESSELLATOR_SOURCES ${TESSELLATOR_SOURCES} BoostOrphanage.cc)
 endif()
 
-if (TRIANGLE_FOUND)
+if (HAVE_TRIANGLE)
   set(TESSELLATOR_SOURCES ${TESSELLATOR_SOURCES} TriangleTessellator.cc)
 endif()
 
@@ -23,7 +20,7 @@
   set(TESSELLATOR_SOURCES ${TESSELLATOR_SOURCES} BoostTessellator.cc)
 endif ()
 
-if (TETGEN_FOUND)
+if (HAVE_TETGEN)
   set(TESSELLATOR_SOURCES ${TESSELLATOR_SOURCES} TetgenTessellator.cc)
   add_library(tetgen tetgen.cxx predicates.cc)
   set(TETGEN_LIB tetgen)
@@ -32,11 +29,13 @@
   set(TETGEN_LIB "")
 endif ()
 
-if (USE_MPI EQUAL 1)
+# Check if we can incude the distributed tessellators:
+if (HAVE_MPI)
   set(TESSELLATOR_SOURCES ${TESSELLATOR_SOURCES} DistributedTessellator.cc 
                                                  SerialDistributedTessellator.cc)
 endif()
 
+# The Polytope library:
 add_library(polytope ${TESSELLATOR_SOURCES} ${IO_SOURCES} ErrorHandler.cc polytope_internal_abort.cc)
 target_link_libraries(polytope voro_2d voro_3d ${TETGEN_LIB} ${SILO_LIBRARIES} ${HDF5_LIBRARIES})
 
