--- conflicted
+++ resolved
@@ -53,18 +53,12 @@
             ${TESSELLATOR_SOURCES} ${IO_SOURCES} ErrorHandler.cc
       	    polytope_internal_abort.cc)
 
-<<<<<<< HEAD
 target_link_libraries(polytope
 		      ${TRIANGLE_LIB} 
 		      ${TETGEN_LIB} 
 		      ${SILO_LIBRARIES}
 		      ${HDF5_LIBRARIES}
 		      ${MPI_C_LIBRARIES})
-=======
-target_link_libraries(polytope voro_2d voro_3d
-            		      ${TRIANGLE_LIB} ${TETGEN_LIB} ${SILO_LIBRARIES}
-                      ${HDF5_LIBRARIES} ${MPI_C_LIBRARIES})
->>>>>>> d5f91ded
 
 # Library install targets
 install(TARGETS polytope ${TRIANGLE_LIB} ${TETGEN_LIB} DESTINATION lib)