//------------------------------------------------------------------------
// BoostTessellator
// 
// Polytope wrapper for the native 2D Voronoi tessellator in Boost.Polygon
// v1.52 or greater
//------------------------------------------------------------------------
#ifndef __Polytope_BoostTessellator__
#define __Polytope_BoostTessellator__

#if HAVE_BOOST_VORONOI

#include <vector>
#include <cmath>

#include "Tessellator.hh"
#include "Clipper2d.hh"
#include "BoostOrphanage.hh"
#include "Point.hh"
#include "polytope_tessellator_utilities.hh"

// The Voronoi tools in Boost.Polygon
#include <boost/polygon/voronoi.hpp>

// We use the Boost.Geometry library to handle polygon intersections and such.
#include <boost/geometry.hpp>
#include <boost/geometry/geometries/geometries.hpp>

// Some useful typedefs
typedef int64_t CoordHash;
typedef std::pair<int, int> EdgeHash;
typedef polytope::Point2<CoordHash> IntPoint;
typedef polytope::Point2<double> RealPoint;
typedef RealPoint PointType;

// Boost.Geometry typedefs
typedef boost::geometry::model::polygon<PointType, false> BGpolygon;
typedef boost::geometry::model::ring   <PointType, false> BGring;
typedef boost::geometry::model::polygon<IntPoint , false> IntPolygon;
typedef boost::geometry::model::ring   <IntPoint , false> IntRing;

//------------------------------------------------------------------------
// Map Polytope's point class to Boost.Polygon
//------------------------------------------------------------------------
namespace boost{
namespace polygon{

template <>
struct geometry_concept<IntPoint> { typedef point_concept type; };
  
template <>
struct point_traits<IntPoint> {
  typedef CoordHash coordinate_type;
   
  static inline coordinate_type get(const IntPoint& point, orientation_2d orient) {
    return (orient == HORIZONTAL) ? point.x : point.y;
  }
};


// //------------------------------------------------------------------------
// // Custom comparison operator
// //------------------------------------------------------------------------
// struct polytope_ulp_comparison {
//   enum Result {
//     LESS  = -1,
//     EQUAL =  0,
//     MORE  =  1
//   };
//    
//   Result operator()(CoordHash a, CoordHash b, unsigned int maxUlps) const {
//     if (a == b)
//       return EQUAL;
//     if (a >  b) {
//       Result res = operator()(b, a, maxUlps);
//       if (res == EQUAL) return res;
//       return (res == LESS) ? MORE : LESS;
//     }
//   }
// };
// 
// 
// //------------------------------------------------------------------------
// // Custom voronoi diagram traits
// //------------------------------------------------------------------------
// struct polytope_voronoi_diagram_traits {
//    typedef CoordHash coordinate_type;
//    typedef voronoi_cell<coordinate_type> cell_type;
//    typedef voronoi_vertex<coordinate_type> vertex_type;
//    typedef voronoi_edge<coordinate_type> edge_type;
//    typedef struct {
//    public:
//       enum {ULPS = 128};
//       bool operator()(const vertex_type &v1, const vertex_type &v2) const {
//          return (ulp_cmp(v1.x(), v2.x(), ULPS) == polytope_ulp_comparison::EQUAL and
//                  ulp_cmp(v1.y(), v2.y(), ULPS) == polytope_ulp_comparison::EQUAL);
//       }
//    private:
//       polytope_ulp_comparison ulp_cmp;
//    } vertex_equality_predicate_type;
// };

} //end boost namespace
} //end polygon namespace


//------------------------------------------------------------------------
// The Boost.Polygon Voronoi diagram object
//------------------------------------------------------------------------
// typedef boost::polygon::voronoi_diagram
//   <CoordHash,boost::polygon::polytope_voronoi_diagram_traits> VD;
typedef boost::polygon::voronoi_diagram<double> VD;


namespace polytope
{

template<typename RealType>
class BoostTessellator: public Tessellator<2, RealType>
{
public:

  // Constructor, destructor.
  BoostTessellator();
  ~BoostTessellator();

  // Tessellate the given generators. A bounding box is constructed about
  // the generators, and the corners of the bounding box are added as 
  // additional generators if they are not present in the list.
  void tessellate(const std::vector<RealType>& points,
                  Tessellation<2, RealType>& mesh) const;

  // Tessellate with a bounding box representing the boundaries.
  void tessellate(const std::vector<RealType>& points,
                  RealType* low,
                  RealType* high,
                  Tessellation<2, RealType>& mesh) const;

  // Tessellate obeying the given boundaries.
  void tessellate(const std::vector<RealType>& points,
                  const std::vector<RealType>& PLCpoints,
                  const PLC<2, RealType>& geometry,
                  Tessellation<2, RealType>& mesh) const;

  // This Tessellator handles PLCs!
  bool handlesPLCs() const { return true; }

  // The name of the tessellator
  std::string name() const { return "BoostTessellator"; }

  //! Returns the accuracy to which this tessellator can distinguish coordinates.
  //! Should be returned appropriately for normalized coordinates, i.e., if all
  //! coordinates are in the range xi \in [0,1], what is the minimum allowed 
  //! delta in x.
  virtual RealType degeneracy() const { return mDegeneracy; }
<<<<<<< HEAD
  void degeneracy(const RealType val) const { mDegeneracy = val; }
=======

  void degeneracy(RealType degeneracy) const { 
    mDegeneracy = degeneracy; 
    mCoordMax   = (CoordHash)(1.0/degeneracy);
  }
>>>>>>> b93dd864

private:
  //-------------------- Private interface ---------------------- //

  // ------------------------------------------------- //
  // Specialized tessellations based on the point set  //
  // ------------------------------------------------- //

  // Compute the nodes around a collection of generators
  void computeCellNodes(const std::vector<RealType>& points,
                        std::map<PointType, std::pair<int, int> >& nodeMap,
                        std::vector<std::vector<unsigned> >& cellNodes) const;

  // Compute bounded cell rings from Boost Voronoi diagram
  void computeCellRings(const std::vector<RealType>& points,
			const std::vector<RealType>& PLCpoints,
			const PLC<2, RealType>& geometry,
                        const std::map<PointType, std::pair<int, int> >& nodeMap,
                        std::vector<std::vector<unsigned> >& cellNodes,
			Clipper2d<RealType>& clipper,
                        std::vector<IntRing>& cellRings,
                        const bool collinear,
			const bool performCellAdoption) const;

  // Compute an unbounded tessellation
  void computeVoronoiUnbounded(const std::vector<RealType>& points,
			       Tessellation<2, RealType>& mesh) const;

  // Compute a bounded tessellation
  void computeVoronoiBounded(const std::vector<RealType>& points,
			     const std::vector<RealType>& PLCpoints,
			     const PLC<2, RealType>& geometry,
			     Tessellation<2, RealType>& mesh) const;

  // ----------------------------------------------------- //
  // Private tessellate calls used by internal algorithms  //
  // ----------------------------------------------------- //

  // Bounded tessellation with prescribed bounding box
  void tessellate(const std::vector<RealType>& points,
                  const std::vector<CoordHash>& IntPLCpoints,
                  const PLC<2, RealType>& geometry,
                  const QuantizedCoordinates<2,RealType>& coords,
                  std::vector<std::vector<std::vector<CoordHash> > >& IntCells) const;

  // -------------------------- //
  // Private member variables   //
  // -------------------------- //

  // The quantized coordinates for this tessellator (inner and outer)
  static CoordHash coordMax;
  static RealType mDegeneracy; 
  mutable QuantizedCoordinates<2,RealType> mCoords;

<<<<<<< HEAD
=======
  static CoordHash mCoordMax;
  static RealType mDegeneracy;

>>>>>>> b93dd864
  friend class BoostOrphanage<RealType>;
};


template<typename RealType>
int64_t BoostTessellator<RealType>::mCoordMax = (1LL << 26);

template<typename RealType>
RealType BoostTessellator<RealType>::mDegeneracy = 1.0/BoostTessellator::mCoordMax;


} //end polytope namespace

#endif
#endif<|MERGE_RESOLUTION|>--- conflicted
+++ resolved
@@ -152,15 +152,7 @@
   //! coordinates are in the range xi \in [0,1], what is the minimum allowed 
   //! delta in x.
   virtual RealType degeneracy() const { return mDegeneracy; }
-<<<<<<< HEAD
   void degeneracy(const RealType val) const { mDegeneracy = val; }
-=======
-
-  void degeneracy(RealType degeneracy) const { 
-    mDegeneracy = degeneracy; 
-    mCoordMax   = (CoordHash)(1.0/degeneracy);
-  }
->>>>>>> b93dd864
 
 private:
   //-------------------- Private interface ---------------------- //
@@ -215,12 +207,6 @@
   static RealType mDegeneracy; 
   mutable QuantizedCoordinates<2,RealType> mCoords;
 
-<<<<<<< HEAD
-=======
-  static CoordHash mCoordMax;
-  static RealType mDegeneracy;
-
->>>>>>> b93dd864
   friend class BoostOrphanage<RealType>;
 };
 
