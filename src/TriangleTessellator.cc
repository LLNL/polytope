--- conflicted
+++ resolved
@@ -408,179 +408,6 @@
   }else{
      this->computeVoronoi(points,mesh);
   }
-<<<<<<< HEAD
-  
-  // // Blago!
-  // cerr << "Bounding box:"
-  //      << "(" << mLow[0] << "," << mHigh[0] << ")x"
-  //      << "(" << mLow[1] << "," << mHigh[1] << ")" << endl;
-  // cerr << "Box size    = " << cboxsize << endl;
-  // cerr << "spacing     = " << mdx << endl;
-  // // Blago!
-
-  // The exterior edges of the triangularization have "unbounded" rays, originating
-  // at the circumcenter of the corresponding triangle and passing perpendicular to
-  // the edge
-  bool test;
-  RealPoint ehat, pinf;
-  map<EdgeHash, unsigned> edge2id;
-  int i1, i2, ivert, k;
-  mesh.infNodes = vector<unsigned>(circ2id.size());
-  for (map<EdgeHash, vector<unsigned> >::const_iterator edgeItr = edge2tri.begin();
-       edgeItr != edge2tri.end(); ++edgeItr){
-    const EdgeHash& edge = edgeItr->first;
-    const vector<unsigned>& tris = edgeItr->second;
-    if (tris.size() == 1){
-      i = tris[0];
-      POLY_ASSERT(i < delaunay.numberoftriangles);
-      i1 = edge.first;
-      i2 = edge.second;
-      ivert = findOtherTriIndex(&delaunay.trianglelist[3*i], i1, i2);
-      
-      computeEdgeUnitVector(&delaunay.pointlist[2*i1],
-			    &delaunay.pointlist[2*i2],
-			    &delaunay.pointlist[2*ivert],
-			    &ehat.x);
-       
-      // Get the intersection point along the "infinite" circumcircle
-      test = geometry::rayCircleIntersection(&circumcenters[i].x,
-                                             &ehat.x,
-                                             cboxc,
-                                             rinf,
-                                             1.0e-10,
-                                             &pinf.x);
-      POLY_ASSERT(test);
-      IntPoint ip(pinf.x, pinf.y, mLow[0], mLow[1], mdx);
-      k = circ2id.size();
-      j = internal::addKeyToMap(ip, circ2id);
-      POLY_ASSERT(edge2id.find(edge) == edge2id.end());
-      edge2id[edge] = j;
-      if (k != circ2id.size()) mesh.infNodes.push_back(1);
-    }
-  }
-  
-  // Copy the quantized nodes to the final tessellation.
-  const unsigned numNodes = circ2id.size();
-  mesh.nodes.resize(2*numNodes);
-  for (map<IntPoint, int>::const_iterator itr = circ2id.begin();
-       itr != circ2id.end(); ++itr) {
-    POLY_ASSERT(itr->second >= 0 and itr->second < numNodes);
-    i = itr->second;
-    mesh.nodes[2*i  ] = itr->first.realx(mLow[0], mdx);
-    mesh.nodes[2*i+1] = itr->first.realy(mLow[1], mdx);
-  }
-    
-  // The faces corresponding to each triangle edge
-  unsigned ii, jj, iface;
-  EdgeHash face;
-  map<EdgeHash, int> face2id;
-  vector<unsigned> faceVec(2);
-  internal::CounterMap<unsigned> faceCounter;
-  mesh.cells = vector<vector<int> >(numGenerators);
-  for (map<int, set<unsigned> >::const_iterator genItr = gen2tri.begin();
-       genItr != gen2tri.end(); ++genItr) {
-    pindex = genItr->first;
-    const set<unsigned>& tris = genItr->second;
-    POLY_ASSERT(pindex < numGenerators);
-    
-    set<EdgeHash> meshEdges;
-    for (std::set<unsigned>::const_iterator triItr = tris.begin();
-         triItr != tris.end(); ++triItr){
-      i = *triItr;
-      POLY_ASSERT(i < delaunay.numberoftriangles);
-      POLY_ASSERT(tri2id.find(i) != tri2id.end());
-      ii = tri2id[i];
-      
-      // Get the other indices for this triangle, given one of its vertices pindex
-      findOtherTriIndices(&delaunay.trianglelist[3*i], pindex, qindex, rindex);
-      pq = internal::hashEdge(pindex,qindex);
-      pr = internal::hashEdge(pindex,rindex);
-      
-      // Is pq a surface edge?
-      if (edge2tri[pq].size() == 1){
-        POLY_ASSERT(edge2tri[pq][0] == i);
-        POLY_ASSERT(edge2id.find(pq) != edge2id.end());
-        jj = edge2id[pq];
-        POLY_ASSERT(jj != ii);
-        meshEdges.insert(internal::hashEdge(ii,jj));
-      }else{
-         POLY_ASSERT((edge2tri[pq].size() == 2 and edge2tri[pq][0] == i)
-                     or edge2tri[pq][1] == i);
-        k = (edge2tri[pq][0] == i ? edge2tri[pq][1] : edge2tri[pq][0]);
-        jj = tri2id[k];
-        if (jj != ii) meshEdges.insert(internal::hashEdge(ii,jj));
-      }
-      
-      // Is pr a surface edge?
-      if (edge2tri[pr].size() == 1){
-        POLY_ASSERT(edge2tri[pr][0] == i);
-        POLY_ASSERT(edge2id.find(pr) != edge2id.end());
-        jj = edge2id[pr];
-        POLY_ASSERT(jj != ii);
-        meshEdges.insert(internal::hashEdge(ii,jj));
-      }else{
-         POLY_ASSERT((edge2tri[pr].size() == 2 and edge2tri[pr][0] == i)
-                     or edge2tri[pr][1] == i);
-        k = (edge2tri[pr][0] == i ? edge2tri[pr][1] : edge2tri[pr][0]);
-        jj = tri2id[k];
-        if (jj != ii) meshEdges.insert(internal::hashEdge(ii,jj));
-      }
-    }
-    
-    // Get the face sorted nodes
-    const vector<unsigned> faceNodes = 
-       computeSortedFaceNodes(vector<EdgeHash>(meshEdges.begin(), meshEdges.end()));
-      
-    // The ordered mesh nodes around a given generator
-    POLY_ASSERT(faceNodes.size() > 2);
-    for (i = 0; i != faceNodes.size(); ++i){
-      i1 = faceNodes[i];
-      i2 = faceNodes[(i+1) % faceNodes.size()];
-      face  = internal::hashEdge(i1,i2);
-      iface = internal::addKeyToMap(face,face2id);
-      ++faceCounter[iface];
-      
-      // If you're looking at this face for the first time, add its
-      // nodes, classify it as an interior/inf face, and resize faceCells
-      POLY_ASSERT( faceCounter[iface] > 0 );
-      if( faceCounter[iface] == 1 ){
-        faceVec[0] = face.first; faceVec[1] = face.second;
-        mesh.faces.push_back(faceVec);
-        mesh.faceCells.resize(iface+1);
-        if ( mesh.infNodes[i1] == 1 and mesh.infNodes[i2] == 1 ){
-          mesh.infFaces.push_back(1);
-        }else{
-          mesh.infFaces.push_back(0);
-        }
-      }
-
-      // Store the cell-face info based on face orientation
-      if( orient2d(&mesh.nodes[2*face.first], 
-                   &mesh.nodes[2*face.second], 
-                   &delaunay.pointlist[2*pindex]) > 0 ){
-        mesh.cells[pindex].push_back(iface);
-        mesh.faceCells[iface].push_back(pindex);
-      }else{
-        mesh.cells[pindex].push_back(~iface);
-        mesh.faceCells[iface].push_back(~int(pindex));
-      }
-    }
-  }
-  
-  // // Blago!
-  // cerr << mesh;
-  // // Blago!
-
-  // Clean up.
-  trifree((VOID*)delaunay.pointlist);
-  trifree((VOID*)delaunay.pointmarkerlist);
-  trifree((VOID*)delaunay.trianglelist);
-  trifree((VOID*)delaunay.edgelist);
-  trifree((VOID*)delaunay.edgemarkerlist);
-  trifree((VOID*)delaunay.segmentlist);
-  trifree((VOID*)delaunay.segmentmarkerlist);
-=======
->>>>>>> a348d612
 }
 //------------------------------------------------------------------------------
 
@@ -1161,9 +988,10 @@
       i2 = edge.second;
       ivert = findOtherTriIndex(&delaunay.trianglelist[3*i], i1, i2);
       
-      ehat = computeEdgeUnitVector(&delaunay.pointlist[2*i1],
-				   &delaunay.pointlist[2*i2],
-				   &delaunay.pointlist[2*ivert]);
+      computeEdgeUnitVector(&delaunay.pointlist[2*i1],
+			    &delaunay.pointlist[2*i2],
+			    &delaunay.pointlist[2*ivert],
+			    &ehat.x);
        
       // Get the intersection point along the "infinite" circumcircle
       test = geometry::rayCircleIntersection(&circumcenters[i].x,
