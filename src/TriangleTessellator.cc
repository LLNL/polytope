--- conflicted
+++ resolved
@@ -2,6 +2,7 @@
 // TriangleTessellator
 //------------------------------------------------------------------------
 #include <iostream>
+// #include <fstream>
 #include <algorithm>
 #include <numeric>
 #include <set>
@@ -353,9 +354,7 @@
   POLY_ASSERT(!points.empty() and !PLCpoints.empty());
   POLY_ASSERT(points.size() % 2 == 0 and PLCpoints.size() % 2 == 0);
   POLY_ASSERT(!geometry.facets.empty());
-
-  //mCoords.setDegeneracy(1.0e-6);
-  //mCoords.setCoordMax  (1LL << 20);
+  
   mCoords.initialize(points);
   mOuterCoords = mCoords;
   
@@ -483,11 +482,7 @@
       k = circ2id.size();
       j = internal::addKeyToMap(ip, circ2id);
       tri2id[i] = j;
-<<<<<<< HEAD
-      if (k != circ2id.size()) nodeMap[ip] = make_pair(j,inside);
-=======
       if (k != circ2id.size()) nodeData[ip] = make_pair(j,inside);
->>>>>>> 23812fe6
     }
   }
   POLY_ASSERT(circ2id.size() == nodeData.size());
@@ -516,6 +511,8 @@
       
       pinf = mOuterCoords.projectPoint(&circumcenters[i].x, &ehat.x);
       IntPoint ip = mOuterCoords.quantize(&pinf.x);
+      // pinf = mCoords.projectPoint(&circumcenters[i].x, &ehat.x);
+      // IntPoint ip = mCoords.quantize(&pinf.x);
       int inside = 0;
       //pinf = mCoords.projectPoint(&circumcenters[i].x, &ehat.x);
       //IntPoint ip = mCoords.quantize(&pinf.x);
@@ -523,11 +520,7 @@
       
       k = circ2id.size();
       j = internal::addKeyToMap(ip, circ2id);
-<<<<<<< HEAD
-      if (k != circ2id.size())  nodeMap[ip] = make_pair(j,inside);
-=======
       if (k != circ2id.size())  nodeData[ip] = make_pair(j,inside);
->>>>>>> 23812fe6
       POLY_ASSERT(edge2id.find(edge) == edge2id.end());
       edge2id[edge] = j;
       if (k != circ2id.size()) infNodes.push_back(1);
@@ -540,8 +533,8 @@
       // cerr << "Real projected infNode = " << pinf << endl;
       // cerr << "Int projected infNode  = " << ip << endl;
       // cerr << "j index                = " << j << endl;
+      // cerr << "Circumcenter box       = " << cbox[0] << " " << cbox[1] << endl;
       // //Blago!
-
     }
   }
   POLY_ASSERT(circ2id.size() == nodeData.size());
@@ -773,13 +766,6 @@
   // Initialize the object to handle cell intersections
   Clipper2d<RealType> boundingBoxClipper(innerBoundingBox);
 
-<<<<<<< HEAD
-  // Walk the nodes around each generator and build up the cell ring
-  IntPoint X, ip1, ip2;
-  RealPoint rp1, rp2;
-  unsigned i1, i2;
-  vector<RealRing> boundingBoxOrphans;
-=======
   // Walk the nodes around each generator and build up the cell ring
   IntPoint X, ip1, ip2;
   RealPoint rp1, rp2;
@@ -880,7 +866,6 @@
   IntPoint X, ip1, ip2;
   RealPoint rp1, rp2;
   unsigned i1, i2, nints;
->>>>>>> 23812fe6
   vector<BGring> orphans;
   cellRings.resize(numGenerators);
   for (i = 0; i != numGenerators; ++i) {
@@ -894,11 +879,11 @@
     rp1 = (innerCirc[i1] == 1) ? mCoords.dequantize(&ip1.x) : mOuterCoords.dequantize(&ip1.x);
     rp2 = (innerCirc[i2] == 1) ? mCoords.dequantize(&ip2.x) : mOuterCoords.dequantize(&ip2.x);
     if (orient2d(&rp1.x, &rp2.x, (double*)&points[2*i]) < 0) {
-       //reverse(cellNodes[i].begin(), cellNodes[i].end());
+      reverse(cellNodes[i].begin(), cellNodes[i].end());
     }
 
     // Blago!
-    bool Blago = true;
+    bool Blago = false;
     if(Blago) cerr << "---------- Cell " << i << " -----------" << endl;
     // Blago!
     
@@ -928,242 +913,190 @@
     }
     // Blago!
 
-    // Clip real cell against inner bounding box
-    boundingBoxClipper.clipCell(RealPoint(points[2*i], points[2*i+1]),
-				realCellRing,
-				boundingBoxOrphans);
-
-    // Blago!
-    if(Blago) {
-    cerr << "\n\nPost-Clip" << endl;
-    for (typename RealRing::const_iterator itr = realCellRing.begin();
-	 itr != realCellRing.end();
-	 ++itr ) cerr << *itr << endl;
-    }
-    // Blago!
-
-
-    // Remove any repeated points
-    boost::geometry::unique(realCellRing);
-    POLY_ASSERT(!realCellRing.empty());
-    POLY_ASSERT(realCellRing.front() == realCellRing.back());
-    POLY_ASSERT(!boost::geometry::intersects(realCellRing));
-    POLY_ASSERT(boundingBoxOrphans.empty());
-
-    // Convert ring clipped by bounding box to integers
+    // Walk node-node pairs and add them according to 4 possible cases
+    int numIntersections = 0;
+    vector<int> intersectFacets, indices;
     vector<IntPoint> cellBoundary;
-    for (typename RealRing::iterator itr = realCellRing.begin();
-	 itr != realCellRing.end(); ++itr) {
-      POLY_ASSERT2((*itr).x >= mCoords.low [0] and
-		   (*itr).x <= mCoords.high[0],
-		   *itr << " " << mCoords.low[0] << " " << mCoords.high[0]);
-      POLY_ASSERT2((*itr).y >= mCoords.low [1] and
-		   (*itr).y <= mCoords.high[1], 
-		   *itr << " " << mCoords.low[1] << " " << mCoords.high[1]);
-      cellBoundary.push_back(mCoords.quantize(&(*itr).x));
-    }
-    boost::geometry::assign(cellRings[i],
-			    BGring(cellBoundary.begin(),
-				   cellBoundary.end()));
+    POLY_ASSERT(cellNodes[i].size() > 2);
+    for (j = 0; j != cellNodes[i].size()-1; ++j) {
+      i1 = cellNodes[i][j  ];
+      i2 = cellNodes[i][j+1];
+      POLY_ASSERT(i1 != i2);
+      POLY_ASSERT(i1 < id2nodes.size() and i2 < id2nodes.size());
+      ip1 = id2nodes[i1];
+      ip2 = id2nodes[i2];
+
+      // Case 1: Both circumcenters inside bounding box. Add the 2nd point
+      if (innerCirc[i1] == 1 and innerCirc[i2] == 1) {
+	cellBoundary.push_back(ip2);
+
+	// Blago!
+        if(Blago){
+	cerr << "Case 1: " 
+	     << mCoords.dequantize(&ip1.x) << "  and  " << mCoords.dequantize(&ip2.x) << endl;
+        }
+	// Blago!
+
+      }
+      
+      // Case 2: 1st inside, 2nd outside. Find the intersection pt of the 
+      // bounding box and the line segment, quantize the pt, and add it.
+      // NOTE: Keep track of which facet we exited the bounding box through
+      //       and where in the node list we did so.
+      else if(innerCirc[i1] == 1 and innerCirc[i2] == 0) {
+        ++numIntersections;
+        rp1 = mCoords.dequantize(&ip1.x);
+        rp2 = mOuterCoords.dequantize(&ip2.x);
+	vector<RealType> result;
+	vector<int> resultFacets;
+	nints = intersectBoundingBox(&rp1.x, &rp2.x, 4, &mCoords.points[0],
+				     mCoords.facets, mCoords.delta, 
+                                     resultFacets, result);
+
+	// Blago!
+        if(Blago){
+	cerr << "Case 2: " << rp1.x << " " << rp1.y << "  and  "
+	     << rp2.x << " " << rp2.y << endl;
+	cerr << "  " << result[0] << "  " << result[1] << endl;
+        if (result.size() > 2) cerr << "  " << result[2] << "  " << result[3] << endl;
+        }
+	// Blago!
+
+        POLY_ASSERT(rp1.x >= mCoords.low[0] and rp1.x <= mCoords.high[0] and
+                    rp1.y >= mCoords.low[1] and rp1.y <= mCoords.high[1]);
+        POLY_ASSERT(nints == 1 and result.size() == 2 and resultFacets.size() == 1);
+	POLY_ASSERT(mCoords.low[0] <= result[0] and result[0] <= mCoords.high[0] and
+		    mCoords.low[1] <= result[1] and result[1] <= mCoords.high[1] );
+        cellBoundary.push_back(mCoords.quantize(&result[0]));
+	intersectFacets.push_back(resultFacets[0]);
+        indices.push_back(cellBoundary.size());
+      }
+      
+      // Case 3: 1st outside, 2nd inside. Find the intersection pt of the 
+      // bounding box and the line segment, quantize the pt, and add it. Also 
+      // add the 2nd point inside the box
+      // NOTE: Keep track of which facet we passed through to enter the box
+      else if(innerCirc[i1] == 0 and innerCirc[i2] == 1) {
+        ++numIntersections;
+        rp1 = mOuterCoords.dequantize(&ip1.x);
+        rp2 = mCoords.dequantize(&ip2.x);
+	vector<RealType> result;
+	vector<int> resultFacets;
+	nints = intersectBoundingBox(&rp1.x, &rp2.x, 4, &mCoords.points[0],
+				     mCoords.facets, mCoords.delta,
+                                     resultFacets, result);
+
+	// Blago!
+        if(Blago){
+	cerr << "Case 3: " << rp1.x << " " << rp1.y << "  and  " 
+             << rp2.x << " " << rp2.y << endl;
+	cerr << "  " << result[0] << "  " << result[1] << endl;
+	}
+        // Blago!
+
+        
+	POLY_ASSERT2(rp2.x >= mCoords.low[0] and rp2.x <= mCoords.high[0] and
+                     rp2.y >= mCoords.low[1] and rp2.y <= mCoords.high[1],
+                     "Point " << rp2 << ip2 << " is outside" << endl << mCoords);
+	POLY_ASSERT(nints == 1 and result.size() == 2 and resultFacets.size() == 1);
+	POLY_ASSERT2(mCoords.low[0] <= result[0] and result[0] <= mCoords.high[0] and
+                     mCoords.low[1] <= result[1] and result[1] <= mCoords.high[1],
+                     "Intersection point (" << result[0] << "," << result[1] << ") is outside"
+                     << endl << mCoords);
+	intersectFacets.push_back(resultFacets[0]);
+        indices.push_back(-1);
+        cellBoundary.push_back(mCoords.quantize(&result[0]));
+	cellBoundary.push_back(ip2);
+      }
+	
+      // Case 4: Both outside. Check intersections of the bounding box and the
+      // line segment. Quantize and add all intersections
+      else {
+        rp1 = mOuterCoords.dequantize(&ip1.x);
+        rp2 = mOuterCoords.dequantize(&ip2.x);
+	vector<RealType> result;
+	vector<int> resultFacets;
+	nints = intersectBoundingBox(&rp1.x, &rp2.x, 4, &mCoords.points[0],
+				     mCoords.facets, mCoords.delta,
+                                     resultFacets, result);
+	//POLY_ASSERT(nints==0 or nints==2);
+
+	// Blago!
+        if(Blago){
+	cerr << "Case 4: " << rp1.x << " " << rp1.y << "  and  "
+	     << rp2.x << " " << rp2.y << endl;
+	}
+        // Blago!
+
+	if (nints == 2) {
+          numIntersections += nints;
+          RealType d1 = geometry::distance<2,RealType>(&result[0],&rp1.x);
+	  RealType d2 = geometry::distance<2,RealType>(&result[2],&rp1.x);
+	  int enterIndex = (d1 < d2) ? 0 : 1;
+	  int exitIndex  = (d1 < d2) ? 1 : 0;
+	  POLY_ASSERT(result.size()==4);
+	  POLY_ASSERT(mCoords.low[0] <= result[0] and result[0] <= mCoords.high[0] and
+		      mCoords.low[1] <= result[1] and result[1] <= mCoords.high[1] and
+		      mCoords.low[0] <= result[2] and result[2] <= mCoords.high[0] and
+		      mCoords.low[1] <= result[3] and result[3] <= mCoords.high[1]);
+          cellBoundary.push_back(mCoords.quantize(&result[2*enterIndex]));
+          cellBoundary.push_back(mCoords.quantize(&result[2* exitIndex]));
+          intersectFacets.push_back(resultFacets[enterIndex]);
+          intersectFacets.push_back(resultFacets[ exitIndex]);
+          indices.push_back(-1);
+          indices.push_back(cellBoundary.size());
+	}
+      }
+    }
+
+    // // Blago!
+    // cerr << "Before adding corners:" << endl;
+    // for (int jj = 0; jj != cellBoundary.size(); ++jj){
+    //    cerr << cellBoundary[jj].realx(mLow[0],mDelta) << " " 
+    //         << cellBoundary[jj].realy(mLow[1],mDelta) << endl;
+    // }
+    // // Blago!
+
+    // If we exited and re-entered the bounding box while marching through the
+    // nodes, we must add all corners of the bounding box between the exit facet
+    // and the enter facet, walking CCW. Insert them into the node list.
+    if (numIntersections > 0) {
+      POLY_ASSERT(numIntersections % 2   == 0               );
+      POLY_ASSERT(intersectFacets.size() == numIntersections);
+      POLY_ASSERT(indices.size()         == numIntersections);
+      int index, start, addCount = 0;
+      if (indices[0] < 0) {
+         intersectFacets.push_back(intersectFacets[0]);
+         indices.push_back(indices[0]);
+         start = 1;
+      } else {
+         start = 0;
+      }
+      for (j = 0; j != numIntersections/2; ++j) {
+	vector<IntPoint> extraBoundaryPoints;
+	int exitIndex = 2*j + start;
+	int enterIndex = 2*j + start + 1;
+	for (k = intersectFacets[exitIndex]; k%4 != intersectFacets[enterIndex]; ++k) {
+          index = (k+1)%4;
+          extraBoundaryPoints.push_back(mCoords.quantize(&mCoords.points[2*index]));
+	}
+        POLY_ASSERT(indices[exitIndex] >= 0);
+	POLY_ASSERT(indices[exitIndex] + addCount <= cellBoundary.size());
+	cellBoundary.insert(cellBoundary.begin() + indices[exitIndex] + addCount,
+			    extraBoundaryPoints.begin(),
+			    extraBoundaryPoints.end());
+	addCount += extraBoundaryPoints.size();
+      }
+    }
+    
+    POLY_ASSERT(!cellBoundary.empty());
+    cellBoundary.push_back(cellBoundary[0]);
+    boost::geometry::assign(cellRings[i], BGring(cellBoundary.begin(),
+                                                 cellBoundary.end()));
     boost::geometry::correct(cellRings[i]);
     POLY_ASSERT(!cellRings[i].empty());
     POLY_ASSERT(cellRings[i].front() == cellRings[i].back());
     
-    // // Walk node-node pairs and add them according to 4 possible cases
-    // int numIntersections = 0;
-    // vector<int> intersectFacets, indices;
-    // vector<IntPoint> cellBoundary;
-    // POLY_ASSERT(cellNodes[i].size() > 2);
-    // for (j = 0; j != cellNodes[i].size()-1; ++j) {
-    //   i1 = cellNodes[i][j  ];
-    //   i2 = cellNodes[i][j+1];
-    //   POLY_ASSERT(i1 != i2);
-    //   POLY_ASSERT(i1 < id2nodes.size() and i2 < id2nodes.size());
-    //   ip1 = id2nodes[i1];
-    //   ip2 = id2nodes[i2];
-
-    //   // Case 1: Both circumcenters inside bounding box. Add the 2nd point
-    //   if (innerCirc[i1] == 1 and innerCirc[i2] == 1) {
-    //     cellBoundary.push_back(ip2);
-
-    //     // Blago!
-    //     if(Blago){
-    //     cerr << "Case 1: " 
-    //          << mCoords.dequantize(&ip1.x) << "  and  " << mCoords.dequantize(&ip2.x) << endl;
-    //     }
-    //     // Blago!
-
-    //   }
-      
-    //   // Case 2: 1st inside, 2nd outside. Find the intersection pt of the 
-    //   // bounding box and the line segment, quantize the pt, and add it.
-    //   // NOTE: Keep track of which facet we exited the bounding box through
-    //   //       and where in the node list we did so.
-    //   else if(innerCirc[i1] == 1 and innerCirc[i2] == 0) {
-    //     ++numIntersections;
-    //     rp1 = mCoords.dequantize(&ip1.x);
-    //     rp2 = mOuterCoords.dequantize(&ip2.x);
-    //     vector<RealType> result;
-    //     vector<int> resultFacets;
-    //     nints = intersectBoundingBox(&rp1.x, &rp2.x, 4, &mCoords.points[0],
-    //     			     mCoords.facets, mCoords.delta, 
-    //                                  resultFacets, result);
-
-    //     // Blago!
-    //     if(Blago){
-    //     cerr << "Case 2: " << rp1.x << " " << rp1.y << "  and  "
-    //          << rp2.x << " " << rp2.y << endl;
-    //     cerr << "  " << result[0] << "  " << result[1] << endl;
-    //     if (result.size() > 2) cerr << "  " << result[2] << "  " << result[3] << endl;
-    //     }
-    //     // Blago!
-
-    //     POLY_ASSERT(rp1.x >= mCoords.low[0] and rp1.x <= mCoords.high[0] and
-    //                 rp1.y >= mCoords.low[1] and rp1.y <= mCoords.high[1]);
-    //     POLY_ASSERT(nints == 1 and result.size() == 2 and resultFacets.size() == 1);
-    //     POLY_ASSERT(mCoords.low[0] <= result[0] and result[0] <= mCoords.high[0] and
-    //     	    mCoords.low[1] <= result[1] and result[1] <= mCoords.high[1] );
-    //     cellBoundary.push_back(mCoords.quantize(&result[0]));
-    //     intersectFacets.push_back(resultFacets[0]);
-    //     indices.push_back(cellBoundary.size());
-    //   }
-      
-    //   // Case 3: 1st outside, 2nd inside. Find the intersection pt of the 
-    //   // bounding box and the line segment, quantize the pt, and add it. Also 
-    //   // add the 2nd point inside the box
-    //   // NOTE: Keep track of which facet we passed through to enter the box
-    //   else if(innerCirc[i1] == 0 and innerCirc[i2] == 1) {
-    //     ++numIntersections;
-    //     rp1 = mOuterCoords.dequantize(&ip1.x);
-    //     rp2 = mCoords.dequantize(&ip2.x);
-    //     vector<RealType> result;
-    //     vector<int> resultFacets;
-    //     nints = intersectBoundingBox(&rp1.x, &rp2.x, 4, &mCoords.points[0],
-    //     			     mCoords.facets, mCoords.delta,
-    //                                  resultFacets, result);
-
-    //     // Blago!
-    //     if(Blago){
-    //     cerr << "Case 3: " << rp1.x << " " << rp1.y << "  and  " 
-    //          << rp2.x << " " << rp2.y << endl;
-    //     cerr << "  " << result[0] << "  " << result[1] << endl;
-    //     }
-    //     // Blago!
-
-        
-    //     POLY_ASSERT2(rp2.x >= mCoords.low[0] and rp2.x <= mCoords.high[0] and
-    //                  rp2.y >= mCoords.low[1] and rp2.y <= mCoords.high[1],
-    //                  "Point " << rp2 << ip2 << " is outside" << endl << mCoords);
-    //     POLY_ASSERT(nints == 1 and result.size() == 2 and resultFacets.size() == 1);
-    //     POLY_ASSERT2(mCoords.low[0] <= result[0] and result[0] <= mCoords.high[0] and
-    //                  mCoords.low[1] <= result[1] and result[1] <= mCoords.high[1],
-    //                  "Intersection point (" << result[0] << "," << result[1] << ") is outside"
-    //                  << endl << mCoords);
-    //     intersectFacets.push_back(resultFacets[0]);
-    //     indices.push_back(-1);
-    //     cellBoundary.push_back(mCoords.quantize(&result[0]));
-    //     cellBoundary.push_back(ip2);
-    //   }
-	
-    //   // Case 4: Both outside. Check intersections of the bounding box and the
-    //   // line segment. Quantize and add all intersections
-    //   else {
-    //     rp1 = mOuterCoords.dequantize(&ip1.x);
-    //     rp2 = mOuterCoords.dequantize(&ip2.x);
-    //     vector<RealType> result;
-    //     vector<int> resultFacets;
-    //     nints = intersectBoundingBox(&rp1.x, &rp2.x, 4, &mCoords.points[0],
-    //     			     mCoords.facets, mCoords.delta,
-    //                                  resultFacets, result);
-    //     //POLY_ASSERT(nints==0 or nints==2);
-
-    //     // Blago!
-    //     if(Blago){
-    //     cerr << "Case 4: " << rp1.x << " " << rp1.y << "  and  "
-    //          << rp2.x << " " << rp2.y << endl;
-    //     }
-    //     // Blago!
-
-    //     if (nints == 2) {
-    //       numIntersections += nints;
-    //       RealType d1 = geometry::distance<2,RealType>(&result[0],&rp1.x);
-    //       RealType d2 = geometry::distance<2,RealType>(&result[2],&rp1.x);
-    //       int enterIndex = (d1 < d2) ? 0 : 1;
-    //       int exitIndex  = (d1 < d2) ? 1 : 0;
-    //       POLY_ASSERT(result.size()==4);
-    //       POLY_ASSERT(mCoords.low[0] <= result[0] and result[0] <= mCoords.high[0] and
-    //     	      mCoords.low[1] <= result[1] and result[1] <= mCoords.high[1] and
-    //     	      mCoords.low[0] <= result[2] and result[2] <= mCoords.high[0] and
-    //     	      mCoords.low[1] <= result[3] and result[3] <= mCoords.high[1]);
-    //       cellBoundary.push_back(mCoords.quantize(&result[2*enterIndex]));
-    //       cellBoundary.push_back(mCoords.quantize(&result[2* exitIndex]));
-    //       intersectFacets.push_back(resultFacets[enterIndex]);
-    //       intersectFacets.push_back(resultFacets[ exitIndex]);
-    //       indices.push_back(-1);
-    //       indices.push_back(cellBoundary.size());
-    //     }
-    //   }
-    // }
-
-    // // // Blago!
-    // // cerr << "Before adding corners:" << endl;
-    // // for (int jj = 0; jj != cellBoundary.size(); ++jj){
-    // //    cerr << cellBoundary[jj].realx(mLow[0],mDelta) << " " 
-    // //         << cellBoundary[jj].realy(mLow[1],mDelta) << endl;
-    // // }
-    // // // Blago!
-
-    // // If we exited and re-entered the bounding box while marching through the
-    // // nodes, we must add all corners of the bounding box between the exit facet
-    // // and the enter facet, walking CCW. Insert them into the node list.
-    // if (numIntersections > 0) {
-    //   POLY_ASSERT(numIntersections % 2   == 0               );
-    //   POLY_ASSERT(intersectFacets.size() == numIntersections);
-    //   POLY_ASSERT(indices.size()         == numIntersections);
-    //   int index, start, addCount = 0;
-    //   if (indices[0] < 0) {
-    //      intersectFacets.push_back(intersectFacets[0]);
-    //      indices.push_back(indices[0]);
-    //      start = 1;
-    //   } else {
-    //      start = 0;
-    //   }
-    //   for (j = 0; j != numIntersections/2; ++j) {
-    //     vector<IntPoint> extraBoundaryPoints;
-    //     int exitIndex = 2*j + start;
-    //     int enterIndex = 2*j + start + 1;
-    //     for (k = intersectFacets[exitIndex]; k%4 != intersectFacets[enterIndex]; ++k) {
-    //       index = (k+1)%4;
-    //       extraBoundaryPoints.push_back(mCoords.quantize(&mCoords.points[2*index]));
-    //     }
-    //     POLY_ASSERT(indices[exitIndex] >= 0);
-    //     POLY_ASSERT(indices[exitIndex] + addCount <= cellBoundary.size());
-    //     cellBoundary.insert(cellBoundary.begin() + indices[exitIndex] + addCount,
-    //     		    extraBoundaryPoints.begin(),
-    //     		    extraBoundaryPoints.end());
-    //     addCount += extraBoundaryPoints.size();
-    //   }
-    // }
-    
-    // POLY_ASSERT(!cellBoundary.empty());
-    // cellBoundary.push_back(cellBoundary[0]);
-    // boost::geometry::assign(cellRings[i], BGring(cellBoundary.begin(),
-    //                                              cellBoundary.end()));
-    // boost::geometry::correct(cellRings[i]);
-    // POLY_ASSERT(!cellRings[i].empty());
-    // POLY_ASSERT(cellRings[i].front() == cellRings[i].back());
-    
-<<<<<<< HEAD
-    // if(Blago){
-    // // Blago!
-    // cerr << "Pre-clipped ring:" << endl;
-    // for (typename BGring::iterator itr = cellRings[i].begin();
-    //      itr != cellRings[i].end(); ++itr) {
-    //   cerr << mCoords.dequantize(&(*itr).x) << endl;
-    // }
-    // }
-    // // Blago!
-=======
     if(Blago){
     // Blago!
     cerr << "Pre-clipped ring:" << endl;
@@ -1175,7 +1108,6 @@
     // Blago!
     */
 
->>>>>>> 23812fe6
 
     // Compute the boundary intersections
     clipper.clipCell(mCoords.quantize(&points[2*i]), cellRings[i], orphans);
@@ -1196,6 +1128,17 @@
 
   }
 
+  // // Blago!
+  // for (i = 0; i != orphans.size(); ++i) {
+  //   cerr << endl << "Orphan " << i << endl;
+  //   for (typename BGring::iterator itr = orphans[i].begin();
+  //        itr != orphans[i].end(); ++itr) {
+  //     cerr << (*itr).realx(mLow[0], mDelta) << " "
+  //          << (*itr).realy(mLow[1], mDelta) << endl;
+  //   }
+  // }
+  // // Blago!
+
   // If any orphaned cells exist, run the adoption algorithm
   // and modify the neighboring cell rings
   if (!orphans.empty()) {
@@ -1203,11 +1146,7 @@
     orphanage.adoptOrphans(points, mCoords, cellRings, orphans);
   }
 
-<<<<<<< HEAD
-
-=======
-  
->>>>>>> 23812fe6
+  
   // Mark any cell ring points coinciding with the bounding PLC
   for (i = 0; i != numGenerators; ++i) {
     if (boost::geometry::intersects(cellRings[i], clipper.mBoundary)) {
@@ -1218,11 +1157,7 @@
 	     ++oItr) {
 	  if (*itr == *oItr)  itr->index = 1;
 	}
-<<<<<<< HEAD
-	typename std::vector<BGring>& holes = clipper.mBoundary.inners();
-=======
 	vector<BGring>& holes = clipper.mBoundary.inners();
->>>>>>> 23812fe6
 	for (unsigned ihole = 0; ihole != holes.size(); ++ihole) {
 	  for (typename BGring::const_iterator iItr = holes[ihole].begin();
 	       iItr != holes[ihole].end()-1;
@@ -1237,10 +1172,7 @@
     }
   }
 
-<<<<<<< HEAD
-=======
-
->>>>>>> 23812fe6
+
   
   // Post-conditions
   POLY_ASSERT(cellRings.size() == numGenerators);
