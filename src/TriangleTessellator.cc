--- conflicted
+++ resolved
@@ -55,6 +55,57 @@
 //------------------------------------------------------------------------
 
 namespace {
+
+// //------------------------------------------------------------------------------
+// // Compute the intersection of a line segment and a PLC. Returns number of
+// // intersections, intersected facet(s) along PLC, and intersection point(s)
+// //------------------------------------------------------------------------------
+// template<typename RealType>
+// inline
+// unsigned intersectBoundingBox(const RealType* point1,
+// 			      const RealType* point2,
+// 			      const unsigned numVertices,
+// 			      const RealType* vertices,
+// 			      const std::vector<std::vector<int> >& facets,
+// 			      std::vector<int>& facetIntersections,
+// 			      std::vector<RealType>& result) {
+//   unsigned i, j, numIntersections=0;
+//   RealType intersectionPoint[2];
+//   bool intersects, addPoint;
+//   const unsigned numFacets = facets.size();
+//   for (unsigned ifacet = 0; ifacet != numFacets; ++ifacet) {
+//     POLY_ASSERT(facets[ifacet].size() == 2);
+//     i = facets[ifacet][0];
+//     j = facets[ifacet][1];
+//     POLY_ASSERT(i >= 0 and i < numVertices);
+//     POLY_ASSERT(j >= 0 and j < numVertices);
+//     intersects = geometry::segmentIntersection2D(point1, point2,
+// 						 &vertices[2*i], &vertices[2*j],
+// 						 intersectionPoint);
+//     addPoint = false;
+//     if (intersects) {
+//       if (numIntersections == 0) addPoint = true;
+//       else {
+//         if (intersectionPoint[0] != result.back() - 1 and
+//             intersectionPoint[1] != result.back() ) addPoint = true;
+//         else addPoint = false;
+//       }
+//     }
+//      
+//     if (addPoint) {
+//       RealType p[2];
+//       p[(ifacet+1)%2] = vertices[2*ifacet + (ifacet+1)%2];
+//       p[ ifacet   %2] = intersectionPoint[ifacet%2];
+//       ++numIntersections;
+//       result.push_back(p[0]);
+//       result.push_back(p[1]);
+//       facetIntersections.push_back(ifacet);
+//     }
+//   }
+//   POLY_ASSERT(numIntersections == result.size()/2);
+//   return numIntersections;
+// }
+  
 
 //------------------------------------------------------------------------------
 // Given an array of 3 integers and 2 unique values, find the other one.
@@ -255,7 +306,6 @@
   POLY_ASSERT(points.size() > 2 );
   
   mCoords.initialize(points);
-//   mOuterCoords = mCoords;
 
   this->computeVoronoiUnbounded(points, mesh);
 }
@@ -273,6 +323,17 @@
   POLY_ASSERT(!points.empty());
   POLY_ASSERT(points.size() % 2 == 0);
   
+  // // BLAGO!
+  // std::ofstream dumpfile;
+  // dumpfile.open("generators.txt");
+  // const unsigned n = points.size()/2;
+  // std::cerr << "HERE WE GO : " << n << std::endl;
+  // for (unsigned i = 0; i != n; ++i) {
+  //   dumpfile << points[2*i] << " " << points[2*i+1] << std::endl;
+  // }
+  // dumpfile.close();
+  // // BLAGO!
+
   // Build a PLC with the bounding box, and then use the PLC method.
   ReducedPLC<2, RealType> box = this->boundingBox(low, high);
   this->tessellate(points, box.points, box, mesh);
@@ -294,7 +355,6 @@
   POLY_ASSERT(!geometry.facets.empty());
   
   mCoords.initialize(points);
-//   mOuterCoords = mCoords;
   
   this->computeVoronoiBounded(points, PLCpoints, geometry, mesh);
 }
@@ -340,8 +400,6 @@
   int pindex, qindex, rindex, i, j, k, triCount = 0;
   EdgeHash pq, pr, qr;
  
-//   RealType lowc [2] = {mOuterCoords.low [0], mOuterCoords.low [1]};
-//   RealType highc[2] = {mOuterCoords.high[0], mOuterCoords.high[1]};
   RealType lowc [2] = {mCoords.low [0], mCoords.low [1]};
   RealType highc[2] = {mCoords.high[0], mCoords.high[1]};
   for (i = 0; i != delaunay.numberoftriangles; ++i) {
@@ -389,7 +447,6 @@
   POLY_ASSERT(std::accumulate(triMask.begin(), triMask.end(), 0) > 0);
   
   POLY_ASSERT(lowc[0] <= highc[0] and lowc[1] <= highc[1]);
-//   mOuterCoords.expand(lowc, highc);
   mCoords.expand(lowc, highc);
 
   // Determine which circumcenters lie inside the inner bounding box
@@ -402,19 +459,7 @@
   for (i = 0; i != delaunay.numberoftriangles; ++i){
     if (triMask[i] == 1) {
       ip = mCoords.quantize(&circumcenters[i].x);
-      inside = ip.index
-
-//       if (circumcenters[i].x >= mCoords.low [0] and 
-//           circumcenters[i].x <= mCoords.high[0] and
-//           circumcenters[i].y >= mCoords.low [1] and 
-//           circumcenters[i].y <= mCoords.high[1]) {
-//         inside = 1;
-//         ip = mCoords.quantize(&circumcenters[i].x);
-//       } else {
-//         inside = 0;
-//         ip = mOuterCoords.quantize(&circumcenters[i].x);
-//       }
-
+      inside = (mCoords.isInside(&circumcenters[i].x)) ? 1 : 0;
       k = circ2id.size();
       j = internal::addKeyToMap(ip, circ2id);
       tri2id[i] = j;
@@ -445,18 +490,12 @@
 			    &delaunay.pointlist[2*ivert],
 			    &ehat.x);
       
-<<<<<<< HEAD
       pinf = mCoords.projectPoint(&circumcenters[i].x, &ehat.x);
       IntPoint ip = mCoords.quantize(&pinf.x);
-//       pinf = mOuterCoords.projectPoint(&circumcenters[i].x, &ehat.x);
-//       IntPoint ip = mOuterCoords.quantize(&pinf.x);
-=======
-      pinf = mOuterCoords.projectPoint(&circumcenters[i].x, &ehat.x);
-      IntPoint ip = mOuterCoords.quantize(&pinf.x);
-      // pinf = mCoords.projectPoint(&circumcenters[i].x, &ehat.x);
-      // IntPoint ip = mCoords.quantize(&pinf.x);
->>>>>>> b382042e
       int inside = 0;
+      //pinf = mCoords.projectPoint(&circumcenters[i].x, &ehat.x);
+      //IntPoint ip = mCoords.quantize(&pinf.x);
+      //int inside = 1;
       
       k = circ2id.size();
       j = internal::addKeyToMap(ip, circ2id);
@@ -488,15 +527,12 @@
     POLY_ASSERT(i < nodeData.size());
     IntPoint ip  = itr->first;
     RealPoint rp = mCoords.dequantize(&ip.x, (itr->second.second==1));
-//     RealPoint rp = (itr->second.second == 1) ?
-//       mCoords.dequantize(&ip.x) :
-//       mOuterCoords.dequantize(&ip.x);
     nodeList[i] = rp;
   }
   
   // The faces corresponding to each triangle edge
   unsigned ii, jj;
-  bool unboundedCell = false;
+  bool unboundedCell;
   for (map<int, set<unsigned> >::const_iterator genItr = gen2tri.begin();
        genItr != gen2tri.end(); 
        ++genItr) {
@@ -505,6 +541,7 @@
     POLY_ASSERT(pindex < numGenerators);
     
     set<EdgeHash> meshEdges;
+    unboundedCell = false;
     for (set<unsigned>::const_iterator triItr = tris.begin();
          triItr != tris.end(); ++triItr){
       i = *triItr;
@@ -547,8 +584,7 @@
 
       // If either of pq or pr has one triangle neighbor,
       // this is an unbounded cell
-      unboundedCell += (edge2tri[pq].size() == 1 or
-			edge2tri[pr].size() == 1);
+      unboundedCell += (edge2tri[pq].size() == 1 or edge2tri[pr].size() == 1);
     }
 
     // // Blago!
@@ -566,37 +602,38 @@
     // begins and ends at projected inf nodes. This is only
     // meant to correct self intersections due to projection
     if (unboundedCell) {
+      unsigned last = cellNodes[pindex].size()-1;
+
       // Edge 1
-      const unsigned n11 = cellNodes[pindex][0];
-      const unsigned n12 = cellNodes[pindex][1];
+      const unsigned n11 = cellNodes[pindex][0];     // Projected
+      const unsigned n12 = cellNodes[pindex][last];
       POLY_ASSERT(n11 != n12);
       POLY_ASSERT(n11 < nodeList.size());
       POLY_ASSERT(n12 < nodeList.size());
       RealPoint rp11 = nodeList[n11], rp12 = nodeList[n12];
       
       // Edge 2
-      unsigned last = cellNodes[pindex].size()-1;
-      const unsigned n21 = cellNodes[pindex][last-1];
-      const unsigned n22 = cellNodes[pindex][last];
+      const unsigned n21 = cellNodes[pindex][2];
+      const unsigned n22 = cellNodes[pindex][1];     // Projected
       POLY_ASSERT(n21 != n22);
       POLY_ASSERT(n21 < nodeList.size());
       POLY_ASSERT(n22 < nodeList.size());
       RealPoint rp21 = nodeList[n21], rp22 = nodeList[n22];
 
-      // Compute edge intersection
+      // Compute cell self-intersections
       RealPoint result;
       bool intersects;
       if (n12 == n21) intersects = false;
       else            intersects = geometry::segmentIntersection2D(&rp11.x, &rp12.x,
-								   &rp21.x, &rp22.x,
-								   &result.x);
-      
+                                                                   &rp21.x, &rp22.x,
+                                                                   &result.x);
+
       // Self-intersecting cell ring: replace the offending projected
       // points with the intersection point
       if (intersects) {
 	
 	// Blago!
-	cerr << "Intersection detected:" << endl
+	cerr << "Self-intersection detected:" << endl
 	     << "  Cell " << pindex << endl
 	     << "  " << rp11 << "  " << rp12 << endl
 	     << "  " << rp21 << "  " << rp22 << endl
@@ -608,8 +645,47 @@
 	nodeList[n22] = RealPoint(0.95*result.x + 0.05*rp21.x,
 				  0.95*result.y + 0.05*rp21.y);
       }
-    }
-  }
+
+      
+      // Compute intersection with bounding box
+      vector<RealType> results;
+      unsigned nintersect = intersect(&rp11.x, &rp22.x, 
+                                      mCoords.points.size()/2,
+                                      &mCoords.points[0],
+                                      mCoords, results);
+      
+      // Node chain endpoints connect through the inner bounding box:
+      // Project an additional point outward
+      if (nintersect > 0) {
+        RealPoint p = RealPoint(points[2*pindex], points[2*pindex+1]);
+        RealPoint r = RealPoint(rp22.x-rp11.x, rp22.y-rp11.y);
+        RealPoint rperp = (orient2d(&rp11.x, &rp12.x, &rp22.x) > 0.0) ? 
+           RealPoint(-r.y, r.x) : RealPoint(r.y, -r.x);
+        geometry::unitVector<2, RealType>(&rperp.x);
+        RealPoint newNode = mCoords.projectPoint(&p.x, &rperp.x);
+        unsigned newNodeIndex = nodeList.size();
+
+         // Blago!
+	cerr << "Bounding box intersection detected:" << endl
+	     << "  Cell " << pindex << " at " << p << endl
+	     << "  " << rp11 << "  " << rp12 << endl
+             << "  " << rp21 << "  " << rp22 << endl
+             << "  New node = " << newNode << endl;
+        for (unsigned ii = 0; ii != nintersect; ++ii) {
+           cerr << "  Intersect Pt " << ii << ": "
+                << results[2*ii] << " " << results[2*ii+1] << endl;
+        }
+        cerr << endl;
+	// Blago!
+
+        nodeList.push_back(newNode);
+        vector<unsigned>::iterator it = cellNodes[pindex].begin() + 1;
+        cellNodes[pindex].insert(it, newNodeIndex);
+        // cellNodes[pindex].push_back(newNodeIndex);
+      }
+    }
+  }
+  POLY_ASSERT(cellNodes.size() == numGenerators);
 
   // Post conditions
   POLY_ASSERT(cellNodes.size() == numGenerators); 
@@ -636,15 +712,13 @@
 		 Clipper2d<CoordHash>& clipper,
                  vector<BGring>& cellRings) const {
   const unsigned numGenerators = points.size()/2;
-  const unsigned numNodes = nodeList.size();
-  int i, j, k;
+  int i;
   
   // Circumcenters that lie outside the bounding box of the PLC boundary 
   // are quantized based on different criteria to avoid contaminating the 
   // degeneracy spacing of the mesh nodes. We will project these outer 
   // circumcenters to the edges of the bounding box so all nodes follow 
   // the input degeneracy spacing.
-
 
   // Quantize the PLCpoints
   vector<RealPoint> boundingBoxPoints(4);
@@ -665,7 +739,6 @@
   // Walk the nodes around each generator and build up the cell ring
   IntPoint X, ip1, ip2;
   RealPoint rp1, rp2;
-  unsigned i1, i2;
   vector<RealRing> boundingBoxOrphans;
   vector<BGring> orphans;
   cellRings.resize(numGenerators);
@@ -674,16 +747,18 @@
     // are now done with boost.geometry. The ring concept enforces
     // CCW orientation without having to reverse it manually. 09/19/2013
 
-//     // Check the orientation of the node list and reverse it if it's CW
-//     POLY_ASSERT(cellNodes[i].size() > 1);
-//     i1 = cellNodes[i][0];
-//     i2 = cellNodes[i][1];
-//     POLY_ASSERT(i1 < numNodes and i2 < numNodes);
-//     rp1 = nodeList[i1];
-//     rp2 = nodeList[i2];
-//     if (orient2d(&rp1.x, &rp2.x, (double*)&points[2*i]) < 0) {
-//       reverse(cellNodes[i].begin(), cellNodes[i].end());
-//     }
+    // // // Check the orientation of the node list and reverse it if it's CW
+    // //  {
+    // //    POLY_ASSERT(cellNodes[i].size() > 1);
+    // //    unsigned i1 = cellNodes[i][0];
+    // //    unsigned i2 = cellNodes[i][1];
+    // //    POLY_ASSERT(i1 < numNodes and i2 < numNodes);
+    // //    rp1 = nodeList[i1];
+    // //    rp2 = nodeList[i2];
+    // //    if (orient2d(&rp1.x, &rp2.x, (double*)&points[2*i]) < 0) {
+    // //      reverse(cellNodes[i].begin(), cellNodes[i].end());
+    // //    }
+    // //  }
 
     // Blago!
     bool Blago = false;
@@ -752,9 +827,401 @@
     POLY_ASSERT(!cellRings[i].empty());
     POLY_ASSERT(cellRings[i].front() == cellRings[i].back());
 
+    // Compute the boundary intersections
+    clipper.clipCell(mCoords.quantize(&points[2*i]), cellRings[i], orphans);
     
-<<<<<<< HEAD
-=======
+    // Remove any repeated points
+    boost::geometry::unique(cellRings[i]);
+    
+
+    // Blago!
+    if(Blago){
+    cerr << endl << "Final clipped cell ring " << i << endl;
+    for (typename BGring::iterator itr = cellRings[i].begin();
+         itr != cellRings[i].end(); ++itr) {
+      cerr << mCoords.dequantize(&(*itr).x) << endl;
+    }
+    }
+    // Blago!
+
+  }
+
+  // // Blago!
+  // for (i = 0; i != orphans.size(); ++i) {
+  //   cerr << endl << "Orphan " << i << endl;
+  //   for (typename BGring::iterator itr = orphans[i].begin();
+  //        itr != orphans[i].end(); ++itr) {
+  //     cerr << (*itr).realx(mLow[0], mDelta) << " "
+  //          << (*itr).realy(mLow[1], mDelta) << endl;
+  //   }
+  // }
+  // // Blago!
+
+  // If any orphaned cells exist, run the adoption algorithm
+  // and modify the neighboring cell rings
+  if (!orphans.empty()) {
+    BoostOrphanage<RealType> orphanage(this);
+    orphanage.adoptOrphans(points, mCoords, cellRings, orphans);
+  }
+  
+  // Mark any cell ring points coinciding with the bounding PLC
+  for (i = 0; i != numGenerators; ++i) {
+    if (boost::geometry::intersects(cellRings[i], clipper.mBoundary)) {
+      for (typename BGring::iterator itr = cellRings[i].begin();
+	   itr != cellRings[i].end()-1; ++itr) {
+	for (typename BGring::const_iterator oItr = clipper.mBoundary.outer().begin();
+	     oItr != clipper.mBoundary.outer().end();
+	     ++oItr) {
+	  if (*itr == *oItr)  itr->index = 1;
+	}
+	vector<BGring>& holes = clipper.mBoundary.inners();
+	for (unsigned ihole = 0; ihole != holes.size(); ++ihole) {
+	  for (typename BGring::const_iterator iItr = holes[ihole].begin();
+	       iItr != holes[ihole].end()-1;
+	       ++iItr) {
+	    if (*itr == *iItr)  itr->index = 1;
+	  }
+	}
+	// //Blago!
+	// if (itr->index == 1) std::cerr << (*itr) << std::endl;
+	// //Blago!
+      }
+    }
+  }
+
+
+  
+  // Post-conditions
+  POLY_ASSERT(cellRings.size() == numGenerators);
+}
+//------------------------------------------------------------------------------
+
+//------------------------------------------------------------------------------
+template<typename RealType>
+void
+TriangleTessellator<RealType>::
+computeVoronoiUnbounded(const vector<RealType>& points,
+			Tessellation<2, RealType>& mesh) const {
+  POLY_ASSERT(!points.empty());
+  POLY_ASSERT(points.size() != 2);
+  
+  const unsigned numGenerators = points.size()/2;
+  vector<RealPoint> nodeList;
+  vector<vector<unsigned> > cellNodes;
+  int i;
+
+  // Check for collinearity and use the appropriate routine
+  bool collinear = true;
+  if (numGenerators > 2 ) {
+    i = 2;
+    while (collinear and i != numGenerators) {
+      collinear *= geometry::collinear<2,RealType>(&points[0], &points[2], 
+                                                   &points[2*i], 1.0e-10);
+      ++i;
+    }
+  }
+
+  // Use the appropriate cell node routine
+  if (collinear) {
+    computeCellNodesCollinear(points, mCoords, nodeList, cellNodes);
+    mesh.infNodes = vector<unsigned>(nodeList.size(), 1);
+  } else {
+    vector<unsigned> infNodes;
+    this->computeCellNodes(points, nodeList, cellNodes, infNodes);
+    mesh.infNodes = infNodes;
+  }
+  POLY_ASSERT(cellNodes.size() == numGenerators);
+  POLY_ASSERT(!nodeList.empty());
+
+  // Copy the quantized nodes to the final tessellation.
+  RealPoint node;
+  const unsigned numNodes = nodeList.size();
+  mesh.nodes.resize(2*numNodes);
+  for (i = 0; i != nodeList.size(); ++i) {
+    mesh.nodes[2*i  ] = nodeList[i].x;
+    mesh.nodes[2*i+1] = nodeList[i].y;
+  }
+  POLY_ASSERT(mesh.infNodes.size() == mesh.nodes.size()/2);
+  
+  // Finish constructing the cell-face-node-topology
+  constructUnboundedMeshTopology(cellNodes, points, mesh);
+}
+//------------------------------------------------------------------------------
+
+//------------------------------------------------------------------------------
+template<typename RealType>
+void
+TriangleTessellator<RealType>::
+computeVoronoiBounded(const vector<RealType>& points,
+		      const vector<RealType>& PLCpoints,
+		      const PLC<2, RealType>& geometry,
+		      Tessellation<2, RealType>& mesh) const {
+  POLY_ASSERT(!points.empty());
+  POLY_ASSERT(mesh.empty());
+  
+  const unsigned numGenerators = points.size()/2;
+  const unsigned numPLCpoints = PLCpoints.size()/2;
+  vector<RealPoint> nodeList;
+  vector<vector<unsigned> > cellNodes;
+  int i;
+  
+  // Check for collinear generators
+  bool collinear = true;
+  if (numGenerators > 2 ) {
+    i = 2;
+    while (collinear and i != numGenerators) {
+      collinear *= geometry::collinear<2,RealType>(&points[0], &points[2], 
+                                                   &points[2*i], 1.0e-10);
+      ++i;
+    }
+  }
+
+  // Use the appropriate cell node routine
+  if (collinear) {
+    computeCellNodesCollinear(points, mCoords, nodeList, cellNodes);
+  } else {
+    vector<unsigned> infNodes;
+    this->computeCellNodes(points, nodeList, cellNodes, infNodes);
+  }
+  POLY_ASSERT(cellNodes.size() == numGenerators);
+  POLY_ASSERT(!nodeList.empty());
+  
+  // Quantize the PLCpoints
+  vector<IntPoint> IntPLCPoints(numPLCpoints);
+  for (i = 0; i < numPLCpoints; ++i){
+    IntPLCPoints[i] = mCoords.quantize(&PLCpoints[2*i]);
+  }
+
+  // Generate the quantized boundary to handle boost intersections
+  BGpolygon boundary;
+  constructBoostBoundary(IntPLCPoints, geometry, boundary);
+
+  // Initialize the object to handle cell intersections
+  Clipper2d<CoordHash> clipper(boundary);
+  
+  // Compute bounded cell rings
+  vector<BGring> cellRings;
+  this->computeCellRings(points, nodeList, cellNodes, clipper, cellRings);
+  
+  // Input nodes and construct the final mesh topology
+  constructBoundedMeshTopology(cellRings, points, PLCpoints, geometry, mCoords, mesh);
+}
+//------------------------------------------------------------------------------
+
+//------------------------------------------------------------------------------
+template<typename RealType>
+void
+TriangleTessellator<RealType>::
+computeDelaunay(const vector<RealType>& points,
+                triangulateio& delaunay) const {
+  triangulateio in;
+   
+  // Find the range of the generator points.
+  const unsigned numGenerators = points.size()/2;
+
+  // Determine bounding box for points
+  POLY_ASSERT(!mCoords.empty());
+  RealType low [2] = {mCoords.low [0], mCoords.low [1]};
+  RealType high[2] = {mCoords.high[0], mCoords.high[1]};
+
+  RealType box [2] = {high[0] - low[0], high[1] - low[1]};
+  const RealType boxsize = 8.0*max(box[0], box[1]);
+  
+  const RealType xmin = 0.5*(low[0] + high[0]) - boxsize;
+  const RealType xmax = 0.5*(low[0] + high[0]) + boxsize;
+  const RealType ymin = 0.5*(low[1] + high[1]) - boxsize;
+  const RealType ymax = 0.5*(low[1] + high[1]) + boxsize;
+
+  // Add the generators
+  in.numberofpoints = numGenerators + 4;
+  in.pointlist = new RealType[2*in.numberofpoints];
+  copy(points.begin(), points.end(), in.pointlist);
+  in.pointlist[2*numGenerators  ] = xmin;  in.pointlist[2*numGenerators+1] = ymin;
+  in.pointlist[2*numGenerators+2] = xmax;  in.pointlist[2*numGenerators+3] = ymin;
+  in.pointlist[2*numGenerators+4] = xmax;  in.pointlist[2*numGenerators+5] = ymax;
+  in.pointlist[2*numGenerators+6] = xmin;  in.pointlist[2*numGenerators+7] = ymax;
+  in.numberofsegments = 0;
+
+  // // Add the generators
+  // in.numberofpoints = numGenerators;
+  // in.pointlist = new RealType[2*in.numberofpoints];
+  // copy(points.begin(), points.end(), in.pointlist);
+  // in.numberofsegments = 0;
+    
+  // No point attributes or markers.
+  in.numberofpointattributes = 0;
+  in.pointattributelist = 0; 
+  in.pointmarkerlist = 0;   // No point markers.
+  in.segmentmarkerlist = 0;
+  in.numberofholes = 0;
+  in.holelist = 0;
+
+  // No regions.
+  in.numberofregions = 0;
+  in.regionlist = 0;
+  
+  // Set up the structure for the triangulation.
+  delaunay.pointlist = 0;
+  delaunay.pointattributelist = 0;
+  delaunay.pointmarkerlist = 0;
+  delaunay.trianglelist = 0;
+  delaunay.triangleattributelist = 0;
+  delaunay.neighborlist = 0;
+  delaunay.segmentlist = 0;
+  delaunay.segmentmarkerlist = 0;
+  delaunay.edgelist = 0;
+  delaunay.edgemarkerlist = 0;
+  delaunay.holelist = 0;
+
+  // Do the triangulation. Switches pass to triangle are:
+  // -Q : Quiet (shaddap!), no output on the terminal except errors.
+  // -z : Indices are all numbered from zero.
+  // -e : Generates edges and places them in out.edgelist.
+  // -c : Generates convex hull and places it in out.segmentlist.
+  // -p : Uses the given PLC information.
+  // triangulate((char*)"Qzec", &in, &delaunay, 0);
+  triangulate((char*)"Qz", &in, &delaunay, 0);
+  
+  // Make sure we got something.
+  if (delaunay.numberoftriangles == 0)
+    error("TriangleTessellator: Delauney triangulation produced 0 triangles!");
+  if (delaunay.numberofpoints != in.numberofpoints) {
+    char err[1024];
+    snprintf(err, 1024, "TriangleTessellator: Delauney triangulation produced %d triangles\n(%d generating points given)", 
+             delaunay.numberofpoints, (int)numGenerators);
+    error(err);
+  }
+  
+  // Clean up
+  delete [] in.pointlist;
+}
+//------------------------------------------------------------------------------
+
+
+//------------------------------------------------------------------------------
+// Private tessellate routines
+//------------------------------------------------------------------------------
+
+
+//------------------------------------------------------------------------------
+template<typename RealType>
+void
+TriangleTessellator<RealType>::
+tessellate(const vector<RealType>& points,
+           const vector<CoordHash>& IntPLCpoints,
+           const PLC<2, RealType>& geometry,
+           const QuantizedCoordinates<2, RealType>& coords,
+           vector<vector<vector<CoordHash> > >& IntCells) const {
+  // Pre-conditions
+  POLY_ASSERT(!geometry.empty());
+  POLY_ASSERT(points.size() > 0 and IntPLCpoints.size() > 0);
+  POLY_ASSERT(points.size() % 2 == 0);
+  POLY_ASSERT(!coords.empty());
+
+  // The Quantized coordinates
+  mCoords = coords;
+
+  const unsigned numGenerators = points.size()/2;
+  const unsigned numPLCpoints = IntPLCpoints.size()/2;
+  vector<RealPoint> nodeList;
+  vector<vector<unsigned> > cellNodes;
+  int i;
+  
+  // Check for collinear generators
+  bool collinear = true;
+  if (numGenerators > 2 ) {
+    i = 2;
+    while (collinear and i != numGenerators) {
+      collinear *= geometry::collinear<2,RealType>(&points[0], &points[2], 
+                                                   &points[2*i], 1.0e-10);
+      ++i;
+    }
+  }
+
+  // Use the appropriate cell node routine
+  if (collinear) {
+    computeCellNodesCollinear(points, mCoords, nodeList, cellNodes);
+  }
+  else {
+    vector<unsigned> infNodes;
+    this->computeCellNodes(points, nodeList, cellNodes, infNodes);
+  }
+  POLY_ASSERT(cellNodes.size() == numGenerators);
+  POLY_ASSERT(!nodeList.empty());
+  
+  // Store the input boundary as a Boost.Geometry polygon
+  BGpolygon boundary;
+  vector<IntPoint> boundaryPoints;
+  for (i = 0; i != numPLCpoints; ++i)
+     boundaryPoints.push_back(IntPoint(IntPLCpoints[2*i], IntPLCpoints[2*i+1]));
+  constructBoostBoundary(boundaryPoints, geometry, boundary);
+  
+  // Initialize the object to handle cell intersections
+  Clipper2d<CoordHash> clipper(boundary);
+  
+  // Compute bounded cell rings
+  vector<BGring> cellRings;
+  this->computeCellRings(points, nodeList, cellNodes, clipper, cellRings);
+  
+  // Store the rings in a non-Boost way
+  IntCells.resize(numGenerators);
+  for (i = 0; i != numGenerators; ++i) {
+    vector<CoordHash> node(2);
+    int index = 0;
+    IntCells[i].resize(cellRings[i].size());
+    for (typename BGring::const_iterator itr = cellRings[i].begin();
+        itr != cellRings[i].end(); ++itr, ++index) {
+      node[0] = (*itr).x;
+      node[1] = (*itr).y;
+      POLY_ASSERT(node.size() == 2);
+      IntCells[i][index] = node;
+    }
+    POLY_ASSERT(IntCells[i].size()     == cellRings[i].size()  );
+    POLY_ASSERT(IntCells[i].front()[0] == IntCells[i].back()[0]);
+    POLY_ASSERT(IntCells[i].front()[1] == IntCells[i].back()[1]);
+  }
+}
+//------------------------------------------------------------------------------
+
+
+//------------------------------------------------------------------------------
+// Explicit instantiation.
+//------------------------------------------------------------------------------
+
+
+//------------------------------------------------------------------------------
+template class TriangleTessellator<double>;
+}
+
+
+
+
+// //------------------------------------------------------------------------------
+// // Predicate to check if either element of a std::pair matches the given value.
+// //------------------------------------------------------------------------------
+// template<typename T>
+// struct MatchEitherPairValue {
+//   T mval;
+//   MatchEitherPairValue(const T& x): mval(x) {}
+//   bool operator()(const std::pair<T, T>& x) const { return (x.first == mval or x.second == mval); }
+// };
+
+// //------------------------------------------------------------------------------
+// // Get the set of map keys
+// //------------------------------------------------------------------------------
+// template<typename Key, typename T>
+// std::set<Key>
+// getMapKeys(std::map<Key, T>& mapIn) {
+//   typename std::set<Key> result;
+//   for (typename std::map<Key, T>::const_iterator itr = mapIn.begin();
+//        itr != mapIn.end(); ++itr){
+//     result.insert( itr->first );
+//   }
+//   return result;
+// }
+
+
+
     /*
   // Walk the nodes around each generator and build up the cell ring
   IntPoint X, ip1, ip2;
@@ -775,6 +1242,9 @@
     if (orient2d(&rp1.x, &rp2.x, (double*)&points[2*i]) < 0) {
       reverse(cellNodes[i].begin(), cellNodes[i].end());
     }
+
+    // Add first element to end of cell-node list to form BG rings
+    cellNodes[i].push_back(cellNodes[i][0]);
 
     // Blago!
     bool Blago = false;
@@ -1000,634 +1470,4 @@
     }
     }
     // Blago!
-    */
-
->>>>>>> b382042e
-
-    // Compute the boundary intersections
-    clipper.clipCell(mCoords.quantize(&points[2*i]), cellRings[i], orphans);
-    
-    // Remove any repeated points
-    boost::geometry::unique(cellRings[i]);
-    
-
-    // Blago!
-    if(Blago){
-    cerr << endl << "Final clipped cell ring " << i << endl;
-    for (typename BGring::iterator itr = cellRings[i].begin();
-         itr != cellRings[i].end(); ++itr) {
-      cerr << mCoords.dequantize(&(*itr).x) << endl;
-    }
-    }
-    // Blago!
-
-  }
-
-  // // Blago!
-  // for (i = 0; i != orphans.size(); ++i) {
-  //   cerr << endl << "Orphan " << i << endl;
-  //   for (typename BGring::iterator itr = orphans[i].begin();
-  //        itr != orphans[i].end(); ++itr) {
-  //     cerr << (*itr).realx(mLow[0], mDelta) << " "
-  //          << (*itr).realy(mLow[1], mDelta) << endl;
-  //   }
-  // }
-  // // Blago!
-
-  // If any orphaned cells exist, run the adoption algorithm
-  // and modify the neighboring cell rings
-  if (!orphans.empty()) {
-    BoostOrphanage<RealType> orphanage(this);
-    orphanage.adoptOrphans(points, mCoords, cellRings, orphans);
-  }
-
-  
-  // Mark any cell ring points coinciding with the bounding PLC
-  for (i = 0; i != numGenerators; ++i) {
-    if (boost::geometry::intersects(cellRings[i], clipper.mBoundary)) {
-      for (typename BGring::iterator itr = cellRings[i].begin();
-	   itr != cellRings[i].end()-1; ++itr) {
-	for (typename BGring::const_iterator oItr = clipper.mBoundary.outer().begin();
-	     oItr != clipper.mBoundary.outer().end();
-	     ++oItr) {
-	  if (*itr == *oItr)  itr->index = 1;
-	}
-	vector<BGring>& holes = clipper.mBoundary.inners();
-	for (unsigned ihole = 0; ihole != holes.size(); ++ihole) {
-	  for (typename BGring::const_iterator iItr = holes[ihole].begin();
-	       iItr != holes[ihole].end()-1;
-	       ++iItr) {
-	    if (*itr == *iItr)  itr->index = 1;
-	  }
-	}
-	// //Blago!
-	// if (itr->index == 1) std::cerr << (*itr) << std::endl;
-	// //Blago!
-      }
-    }
-  }
-
-
-  
-  // Post-conditions
-  POLY_ASSERT(cellRings.size() == numGenerators);
-}
-//------------------------------------------------------------------------------
-
-//------------------------------------------------------------------------------
-template<typename RealType>
-void
-TriangleTessellator<RealType>::
-computeVoronoiUnbounded(const vector<RealType>& points,
-			Tessellation<2, RealType>& mesh) const {
-  POLY_ASSERT(!points.empty());
-  POLY_ASSERT(points.size() != 2);
-  
-  const unsigned numGenerators = points.size()/2;
-  vector<RealPoint> nodeList;
-  vector<vector<unsigned> > cellNodes;
-  int i;
-
-  // Check for collinearity and use the appropriate routine
-  bool collinear = true;
-  if (numGenerators > 2 ) {
-    i = 2;
-    while (collinear and i != numGenerators) {
-      collinear *= geometry::collinear<2,RealType>(&points[0], &points[2], 
-                                                   &points[2*i], 1.0e-10);
-      ++i;
-    }
-  }
-
-  // Use the appropriate cell node routine
-  if (collinear) {
-    computeCellNodesCollinear(points, mCoords, nodeList, cellNodes);
-    mesh.infNodes = vector<unsigned>(nodeList.size(), 1);
-  } else {
-    vector<unsigned> infNodes;
-    this->computeCellNodes(points, nodeList, cellNodes, infNodes);
-    mesh.infNodes = infNodes;
-  }
-  POLY_ASSERT(cellNodes.size() == numGenerators);
-  POLY_ASSERT(!nodeList.empty());
-
-  // Copy the quantized nodes to the final tessellation.
-  int inside;
-  RealPoint node;
-  const unsigned numNodes = nodeList.size();
-  mesh.nodes.resize(2*numNodes);
-  for (i = 0; i != nodeList.size(); ++i) {
-    mesh.nodes[2*i  ] = nodeList[i].x;
-    mesh.nodes[2*i+1] = nodeList[i].y;
-  }
-  POLY_ASSERT(mesh.infNodes.size() == mesh.nodes.size()/2);
-  
-  // Finish constructing the cell-face-node-topology
-  constructUnboundedMeshTopology(cellNodes, points, mesh);
-}
-//------------------------------------------------------------------------------
-
-//------------------------------------------------------------------------------
-template<typename RealType>
-void
-TriangleTessellator<RealType>::
-computeVoronoiBounded(const vector<RealType>& points,
-		      const vector<RealType>& PLCpoints,
-		      const PLC<2, RealType>& geometry,
-		      Tessellation<2, RealType>& mesh) const {
-  POLY_ASSERT(!points.empty());
-  POLY_ASSERT(mesh.empty());
-  
-  const unsigned numGenerators = points.size()/2;
-  const unsigned numPLCpoints = PLCpoints.size()/2;
-  vector<RealPoint> nodeList;
-  vector<vector<unsigned> > cellNodes;
-  int i;
-  
-  // Check for collinear generators
-  bool collinear = true;
-  if (numGenerators > 2 ) {
-    i = 2;
-    while (collinear and i != numGenerators) {
-      collinear *= geometry::collinear<2,RealType>(&points[0], &points[2], 
-                                                   &points[2*i], 1.0e-10);
-      ++i;
-    }
-  }
-
-  // Use the appropriate cell node routine
-  if (collinear) {
-    computeCellNodesCollinear(points, mCoords, nodeList, cellNodes);
-  } else {
-    vector<unsigned> infNodes;
-    this->computeCellNodes(points, nodeList, cellNodes, infNodes);
-  }
-  POLY_ASSERT(cellNodes.size() == numGenerators);
-  POLY_ASSERT(!nodeList.empty());
-  
-  // Quantize the PLCpoints
-  vector<IntPoint> IntPLCPoints(numPLCpoints);
-  for (i = 0; i < numPLCpoints; ++i){
-    IntPLCPoints[i] = mCoords.quantize(&PLCpoints[2*i]);
-  }
-
-  // Generate the quantized boundary to handle boost intersections
-  BGpolygon boundary;
-  constructBoostBoundary(IntPLCPoints, geometry, boundary);
-
-  // Initialize the object to handle cell intersections
-  Clipper2d<CoordHash> clipper(boundary);
-  
-  // Compute bounded cell rings
-  vector<BGring> cellRings;
-  this->computeCellRings(points, nodeList, cellNodes, clipper, cellRings);
-  
-  // Input nodes and construct the final mesh topology
-  constructBoundedMeshTopology(cellRings, points, PLCpoints, geometry, mCoords, mesh);
-}
-//------------------------------------------------------------------------------
-
-//------------------------------------------------------------------------------
-template<typename RealType>
-void
-TriangleTessellator<RealType>::
-computeDelaunay(const vector<RealType>& points,
-                triangulateio& delaunay) const {
-  triangulateio in;
-   
-  // Find the range of the generator points.
-  const unsigned numGenerators = points.size()/2;
-
-  // Determine bounding box for points
-  POLY_ASSERT(!mCoords.empty());
-  RealType low [2] = {mCoords.low [0], mCoords.low [1]};
-  RealType high[2] = {mCoords.high[0], mCoords.high[1]};
-
-  RealType box [2] = {high[0] - low[0], high[1] - low[1]};
-  const RealType boxsize = 8.0*max(box[0], box[1]);
-  
-  const RealType xmin = 0.5*(low[0] + high[0]) - boxsize;
-  const RealType xmax = 0.5*(low[0] + high[0]) + boxsize;
-  const RealType ymin = 0.5*(low[1] + high[1]) - boxsize;
-  const RealType ymax = 0.5*(low[1] + high[1]) + boxsize;
-
-  // Add the generators
-  in.numberofpoints = numGenerators + 4;
-  in.pointlist = new RealType[2*in.numberofpoints];
-  copy(points.begin(), points.end(), in.pointlist);
-  in.pointlist[2*numGenerators  ] = xmin;  in.pointlist[2*numGenerators+1] = ymin;
-  in.pointlist[2*numGenerators+2] = xmax;  in.pointlist[2*numGenerators+3] = ymin;
-  in.pointlist[2*numGenerators+4] = xmax;  in.pointlist[2*numGenerators+5] = ymax;
-  in.pointlist[2*numGenerators+6] = xmin;  in.pointlist[2*numGenerators+7] = ymax;
-  in.numberofsegments = 0;
-
-  // // Add the generators
-  // in.numberofpoints = numGenerators;
-  // in.pointlist = new RealType[2*in.numberofpoints];
-  // copy(points.begin(), points.end(), in.pointlist);
-  // in.numberofsegments = 0;
-    
-  // No point attributes or markers.
-  in.numberofpointattributes = 0;
-  in.pointattributelist = 0; 
-  in.pointmarkerlist = 0;   // No point markers.
-  in.segmentmarkerlist = 0;
-  in.numberofholes = 0;
-  in.holelist = 0;
-
-  // No regions.
-  in.numberofregions = 0;
-  in.regionlist = 0;
-  
-  // Set up the structure for the triangulation.
-  delaunay.pointlist = 0;
-  delaunay.pointattributelist = 0;
-  delaunay.pointmarkerlist = 0;
-  delaunay.trianglelist = 0;
-  delaunay.triangleattributelist = 0;
-  delaunay.neighborlist = 0;
-  delaunay.segmentlist = 0;
-  delaunay.segmentmarkerlist = 0;
-  delaunay.edgelist = 0;
-  delaunay.edgemarkerlist = 0;
-  delaunay.holelist = 0;
-
-  // Do the triangulation. Switches pass to triangle are:
-  // -Q : Quiet (shaddap!), no output on the terminal except errors.
-  // -z : Indices are all numbered from zero.
-  // -e : Generates edges and places them in out.edgelist.
-  // -c : Generates convex hull and places it in out.segmentlist.
-  // -p : Uses the given PLC information.
-  // triangulate((char*)"Qzec", &in, &delaunay, 0);
-  triangulate((char*)"Qz", &in, &delaunay, 0);
-  
-  // Make sure we got something.
-  if (delaunay.numberoftriangles == 0)
-    error("TriangleTessellator: Delauney triangulation produced 0 triangles!");
-  if (delaunay.numberofpoints != in.numberofpoints) {
-    char err[1024];
-    snprintf(err, 1024, "TriangleTessellator: Delauney triangulation produced %d triangles\n(%d generating points given)", 
-             delaunay.numberofpoints, (int)numGenerators);
-    error(err);
-  }
-  
-  // Clean up
-  delete [] in.pointlist;
-}
-//------------------------------------------------------------------------------
-
-
-//------------------------------------------------------------------------------
-// Private tessellate routines
-//------------------------------------------------------------------------------
-
-
-//------------------------------------------------------------------------------
-template<typename RealType>
-void
-TriangleTessellator<RealType>::
-tessellate(const vector<RealType>& points,
-           const vector<CoordHash>& IntPLCpoints,
-           const PLC<2, RealType>& geometry,
-           const QuantizedCoordinates<2, RealType>& coords,
-           vector<vector<vector<CoordHash> > >& IntCells) const {
-  // Pre-conditions
-  POLY_ASSERT(!geometry.empty());
-  POLY_ASSERT(points.size() > 0 and IntPLCpoints.size() > 0);
-  POLY_ASSERT(points.size() % 2 == 0);
-  POLY_ASSERT(!coords.empty());
-
-  // The Quantized coordinates
-  mCoords = coords;
-//   mOuterCoords = coords;
-
-  const unsigned numGenerators = points.size()/2;
-  const unsigned numPLCpoints = IntPLCpoints.size()/2;
-  vector<RealPoint> nodeList;
-//   map<IntPoint, pair<int, int> > nodeMap;
-  vector<vector<unsigned> > cellNodes;
-  int i;
-  
-  // Check for collinear generators
-  bool collinear = true;
-  if (numGenerators > 2 ) {
-    i = 2;
-    while (collinear and i != numGenerators) {
-      collinear *= geometry::collinear<2,RealType>(&points[0], &points[2], 
-                                                   &points[2*i], 1.0e-10);
-      ++i;
-    }
-  }
-
-  // Use the appropriate cell node routine
-  if (collinear) {
-//     vector<RealPoint> nodeList;
-    computeCellNodesCollinear(points, mCoords, nodeList, cellNodes);
-//     for (i = 0; i != nodeList.size(); ++i) {
-//       IntPoint ip = mCoords.quantize(&nodeList[i].x);
-//       nodeMap[ip] = make_pair(i,1);
-//     }
-  }
-  else {
-    vector<unsigned> infNodes;
-    this->computeCellNodes(points, nodeList, cellNodes, infNodes);
-  }
-  POLY_ASSERT(cellNodes.size() == numGenerators);
-  POLY_ASSERT(!nodeList.empty());
-  
-  // Store the input boundary as a Boost.Geometry polygon
-  BGpolygon boundary;
-  vector<IntPoint> boundaryPoints;
-  for (i = 0; i != numPLCpoints; ++i)
-     boundaryPoints.push_back(IntPoint(IntPLCpoints[2*i], IntPLCpoints[2*i+1]));
-  constructBoostBoundary(boundaryPoints, geometry, boundary);
-  
-  // Initialize the object to handle cell intersections
-  Clipper2d<CoordHash> clipper(boundary);
-  
-  // Compute bounded cell rings
-  vector<BGring> cellRings;
-  this->computeCellRings(points, nodeList, cellNodes, clipper, cellRings);
-  
-  // Store the rings in a non-Boost way
-  IntCells.resize(numGenerators);
-  for (i = 0; i != numGenerators; ++i) {
-    vector<CoordHash> node(2);
-    int index = 0;
-    IntCells[i].resize(cellRings[i].size());
-    for (typename BGring::const_iterator itr = cellRings[i].begin();
-        itr != cellRings[i].end(); ++itr, ++index) {
-      node[0] = (*itr).x;
-      node[1] = (*itr).y;
-      POLY_ASSERT(node.size() == 2);
-      IntCells[i][index] = node;
-    }
-    POLY_ASSERT(IntCells[i].size()     == cellRings[i].size()  );
-    POLY_ASSERT(IntCells[i].front()[0] == IntCells[i].back()[0]);
-    POLY_ASSERT(IntCells[i].front()[1] == IntCells[i].back()[1]);
-  }
-}
-//------------------------------------------------------------------------------
-
-
-//------------------------------------------------------------------------------
-// Explicit instantiation.
-//------------------------------------------------------------------------------
-
-
-//------------------------------------------------------------------------------
-template class TriangleTessellator<double>;
-}
-
-
-
-
-// //------------------------------------------------------------------------------
-// // Predicate to check if either element of a std::pair matches the given value.
-// //------------------------------------------------------------------------------
-// template<typename T>
-// struct MatchEitherPairValue {
-//   T mval;
-//   MatchEitherPairValue(const T& x): mval(x) {}
-//   bool operator()(const std::pair<T, T>& x) const { return (x.first == mval or x.second == mval); }
-// };
-
-// //------------------------------------------------------------------------------
-// // Get the set of map keys
-// //------------------------------------------------------------------------------
-// template<typename Key, typename T>
-// std::set<Key>
-// getMapKeys(std::map<Key, T>& mapIn) {
-//   typename std::set<Key> result;
-//   for (typename std::map<Key, T>::const_iterator itr = mapIn.begin();
-//        itr != mapIn.end(); ++itr){
-//     result.insert( itr->first );
-//   }
-//   return result;
-// }
-
-
-
-    /*
-  // Walk the nodes around each generator and build up the cell ring
-  IntPoint X, ip1, ip2;
-  RealPoint rp1, rp2;
-  unsigned i1, i2, nints;
-  vector<BGring> orphans;
-  cellRings.resize(numGenerators);
-  for (i = 0; i != numGenerators; ++i) {
-    // Check the orientation of the node list and reverse it if it's CW
-    POLY_ASSERT(cellNodes[i].size() > 1);
-    i1 = cellNodes[i][0];
-    i2 = cellNodes[i][1];
-    POLY_ASSERT(i1 < numNodes and i2 < numNodes);
-    ip1 = id2nodes[i1];
-    ip2 = id2nodes[i2];
-    rp1 = (innerCirc[i1] == 1) ? mCoords.dequantize(&ip1.x) : mOuterCoords.dequantize(&ip1.x);
-    rp2 = (innerCirc[i2] == 1) ? mCoords.dequantize(&ip2.x) : mOuterCoords.dequantize(&ip2.x);
-    if (orient2d(&rp1.x, &rp2.x, (double*)&points[2*i]) < 0) {
-      reverse(cellNodes[i].begin(), cellNodes[i].end());
-    }
-
-    // Add first element to end of cell-node list to form BG rings
-    cellNodes[i].push_back(cellNodes[i][0]);
-
-    // Blago!
-    bool Blago = false;
-    if(Blago) cerr << "---------- Cell " << i << " -----------" << endl;
-    // Blago!
-
-    // Walk node-node pairs and add them according to 4 possible cases
-    int numIntersections = 0;
-    vector<int> intersectFacets, indices;
-    vector<IntPoint> cellBoundary;
-    POLY_ASSERT(cellNodes[i].size() > 2);
-    for (j = 0; j != cellNodes[i].size()-1; ++j) {
-      i1 = cellNodes[i][j  ];
-      i2 = cellNodes[i][j+1];
-      POLY_ASSERT(i1 != i2);
-      POLY_ASSERT(i1 < id2nodes.size() and i2 < id2nodes.size());
-      ip1 = id2nodes[i1];
-      ip2 = id2nodes[i2];
-
-      // Case 1: Both circumcenters inside bounding box. Add the 2nd point
-      if (innerCirc[i1] == 1 and innerCirc[i2] == 1) {
-	cellBoundary.push_back(ip2);
-
-	// Blago!
-        if(Blago){
-	cerr << "Case 1: " 
-	     << mCoords.dequantize(&ip1.x) << "  and  " << mCoords.dequantize(&ip2.x) << endl;
-        }
-	// Blago!
-
-      }
-      
-      // Case 2: 1st inside, 2nd outside. Find the intersection pt of the 
-      // bounding box and the line segment, quantize the pt, and add it.
-      // NOTE: Keep track of which facet we exited the bounding box through
-      //       and where in the node list we did so.
-      else if(innerCirc[i1] == 1 and innerCirc[i2] == 0) {
-        ++numIntersections;
-        rp1 = mCoords.dequantize(&ip1.x);
-        rp2 = mOuterCoords.dequantize(&ip2.x);
-	vector<RealType> result;
-	vector<int> resultFacets;
-	nints = intersectBoundingBox(&rp1.x, &rp2.x, 4, &mCoords.points[0],
-				     mCoords.facets, mCoords.delta, 
-                                     resultFacets, result);
-
-	// Blago!
-        if(Blago){
-	cerr << "Case 2: " << rp1.x << " " << rp1.y << "  and  "
-	     << rp2.x << " " << rp2.y << endl;
-	cerr << "  " << result[0] << "  " << result[1] << endl;
-        if (result.size() > 2) cerr << "  " << result[2] << "  " << result[3] << endl;
-        }
-	// Blago!
-
-        POLY_ASSERT(rp1.x >= mCoords.low[0] and rp1.x <= mCoords.high[0] and
-                    rp1.y >= mCoords.low[1] and rp1.y <= mCoords.high[1]);
-        POLY_ASSERT(nints == 1 and result.size() == 2 and resultFacets.size() == 1);
-	POLY_ASSERT(mCoords.low[0] <= result[0] and result[0] <= mCoords.high[0] and
-		    mCoords.low[1] <= result[1] and result[1] <= mCoords.high[1] );
-        cellBoundary.push_back(mCoords.quantize(&result[0]));
-	intersectFacets.push_back(resultFacets[0]);
-        indices.push_back(cellBoundary.size());
-      }
-      
-      // Case 3: 1st outside, 2nd inside. Find the intersection pt of the 
-      // bounding box and the line segment, quantize the pt, and add it. Also 
-      // add the 2nd point inside the box
-      // NOTE: Keep track of which facet we passed through to enter the box
-      else if(innerCirc[i1] == 0 and innerCirc[i2] == 1) {
-        ++numIntersections;
-        rp1 = mOuterCoords.dequantize(&ip1.x);
-        rp2 = mCoords.dequantize(&ip2.x);
-	vector<RealType> result;
-	vector<int> resultFacets;
-	nints = intersectBoundingBox(&rp1.x, &rp2.x, 4, &mCoords.points[0],
-				     mCoords.facets, mCoords.delta,
-                                     resultFacets, result);
-
-	// Blago!
-        if(Blago){
-	cerr << "Case 3: " << rp1.x << " " << rp1.y << "  and  " 
-             << rp2.x << " " << rp2.y << endl;
-	cerr << "  " << result[0] << "  " << result[1] << endl;
-	}
-        // Blago!
-
-        
-	POLY_ASSERT2(rp2.x >= mCoords.low[0] and rp2.x <= mCoords.high[0] and
-                     rp2.y >= mCoords.low[1] and rp2.y <= mCoords.high[1],
-                     "Point " << rp2 << ip2 << " is outside" << endl << mCoords);
-	POLY_ASSERT(nints == 1 and result.size() == 2 and resultFacets.size() == 1);
-	POLY_ASSERT2(mCoords.low[0] <= result[0] and result[0] <= mCoords.high[0] and
-                     mCoords.low[1] <= result[1] and result[1] <= mCoords.high[1],
-                     "Intersection point (" << result[0] << "," << result[1] << ") is outside"
-                     << endl << mCoords);
-	intersectFacets.push_back(resultFacets[0]);
-        indices.push_back(-1);
-        cellBoundary.push_back(mCoords.quantize(&result[0]));
-	cellBoundary.push_back(ip2);
-      }
-	
-      // Case 4: Both outside. Check intersections of the bounding box and the
-      // line segment. Quantize and add all intersections
-      else {
-        rp1 = mOuterCoords.dequantize(&ip1.x);
-        rp2 = mOuterCoords.dequantize(&ip2.x);
-	vector<RealType> result;
-	vector<int> resultFacets;
-	nints = intersectBoundingBox(&rp1.x, &rp2.x, 4, &mCoords.points[0],
-				     mCoords.facets, mCoords.delta,
-                                     resultFacets, result);
-	//POLY_ASSERT(nints==0 or nints==2);
-
-	// Blago!
-        if(Blago){
-	cerr << "Case 4: " << rp1.x << " " << rp1.y << "  and  "
-	     << rp2.x << " " << rp2.y << endl;
-	}
-        // Blago!
-
-	if (nints == 2) {
-          numIntersections += nints;
-          RealType d1 = geometry::distance<2,RealType>(&result[0],&rp1.x);
-	  RealType d2 = geometry::distance<2,RealType>(&result[2],&rp1.x);
-	  int enterIndex = (d1 < d2) ? 0 : 1;
-	  int exitIndex  = (d1 < d2) ? 1 : 0;
-	  POLY_ASSERT(result.size()==4);
-	  POLY_ASSERT(mCoords.low[0] <= result[0] and result[0] <= mCoords.high[0] and
-		      mCoords.low[1] <= result[1] and result[1] <= mCoords.high[1] and
-		      mCoords.low[0] <= result[2] and result[2] <= mCoords.high[0] and
-		      mCoords.low[1] <= result[3] and result[3] <= mCoords.high[1]);
-          cellBoundary.push_back(mCoords.quantize(&result[2*enterIndex]));
-          cellBoundary.push_back(mCoords.quantize(&result[2* exitIndex]));
-          intersectFacets.push_back(resultFacets[enterIndex]);
-          intersectFacets.push_back(resultFacets[ exitIndex]);
-          indices.push_back(-1);
-          indices.push_back(cellBoundary.size());
-	}
-      }
-    }
-
-    // // Blago!
-    // cerr << "Before adding corners:" << endl;
-    // for (int jj = 0; jj != cellBoundary.size(); ++jj){
-    //    cerr << cellBoundary[jj].realx(mLow[0],mDelta) << " " 
-    //         << cellBoundary[jj].realy(mLow[1],mDelta) << endl;
-    // }
-    // // Blago!
-
-    // If we exited and re-entered the bounding box while marching through the
-    // nodes, we must add all corners of the bounding box between the exit facet
-    // and the enter facet, walking CCW. Insert them into the node list.
-    if (numIntersections > 0) {
-      POLY_ASSERT(numIntersections % 2   == 0               );
-      POLY_ASSERT(intersectFacets.size() == numIntersections);
-      POLY_ASSERT(indices.size()         == numIntersections);
-      int index, start, addCount = 0;
-      if (indices[0] < 0) {
-         intersectFacets.push_back(intersectFacets[0]);
-         indices.push_back(indices[0]);
-         start = 1;
-      } else {
-         start = 0;
-      }
-      for (j = 0; j != numIntersections/2; ++j) {
-	vector<IntPoint> extraBoundaryPoints;
-	int exitIndex = 2*j + start;
-	int enterIndex = 2*j + start + 1;
-	for (k = intersectFacets[exitIndex]; k%4 != intersectFacets[enterIndex]; ++k) {
-          index = (k+1)%4;
-          extraBoundaryPoints.push_back(mCoords.quantize(&mCoords.points[2*index]));
-	}
-        POLY_ASSERT(indices[exitIndex] >= 0);
-	POLY_ASSERT(indices[exitIndex] + addCount <= cellBoundary.size());
-	cellBoundary.insert(cellBoundary.begin() + indices[exitIndex] + addCount,
-			    extraBoundaryPoints.begin(),
-			    extraBoundaryPoints.end());
-	addCount += extraBoundaryPoints.size();
-      }
-    }
-    
-    POLY_ASSERT(!cellBoundary.empty());
-    cellBoundary.push_back(cellBoundary[0]);
-    boost::geometry::assign(cellRings[i], BGring(cellBoundary.begin(),
-                                                 cellBoundary.end()));
-    boost::geometry::correct(cellRings[i]);
-    POLY_ASSERT(!cellRings[i].empty());
-    POLY_ASSERT(cellRings[i].front() == cellRings[i].back());
-    
-    if(Blago){
-    // Blago!
-    cerr << "Pre-clipped ring:" << endl;
-    for (typename BGring::iterator itr = cellRings[i].begin();
-         itr != cellRings[i].end(); ++itr) {
-      cerr << mCoords.dequantize(&(*itr).x) << endl;
-    }
-    }
-    // Blago!
-    */
+    */