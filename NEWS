<<<<<<< HEAD
Release 0.5.18

changeset:
  458:4d944000229a

Changes:

- Updates to build on latest Mac OSX (10.9) using Xcode 5.0.2.  We are also
  building with cmake 2.8.12, and it looks like our old HDF5 cmake rules were
  broken with this version.  I have removed internal HDF5 cmake rules and all
  seems good with the cmake default version.

--------------------------------------------------------------------------------
=======
Release 0.5.21

changeset:
  513:e27e1ea53a20

Changes:

- Mostly minor fixes/changes.  Added some python functionality.

--------------------------------------------------------------------------------

>>>>>>> b93dd864
Release 0.5.17

changeset:
  353:ad25ff9e774b

Bugfix:

- Dave pointed out potential memory error in how we built up new unique keys 
  when collapsing topology.  Implemented the corrections across tessellators.

Changes:

- Created new methods on the Tessellator base class to allow tessellations with
  degenerate input point sets.  These are not tested yet.

- Moved the hash to uint64_t methods from TetgenTessellator's private space
  to generic utility methods.  At some point we need to reconcile this approach
  with Dave's quantizing coordinates class.

--------------------------------------------------------------------------------

Release 0.5.16

changeset:
  347:380ba754304a

Bugfix:

- Resurrected the TetgenTessellator -- at this point only the unbounded case.  
  Its passing its unit tests and we've produced some large serial tessellations
  with it, but not extensively tested yet.

--------------------------------------------------------------------------------
Release 0.5.15

changeset:
  329:22c3fa7cc85d

Bugfix:

- Some uninitialized variables were causing strange behavior when running 
  optimized. No other changes.
- Fixed a bug in the new logic of convexHull_2d that checks for collinearity in
  the input.  The 3D remains behind on this for now.

--------------------------------------------------------------------------------
Release 0.5.14

changeset:
  327:6ebae51127e5

Bugfix:

- Minor bugfix for compilation with clang++.  No algorithmic changes.

--------------------------------------------------------------------------------
Release 0.5.13

changeset:
  321:c2a87aa916d7


Bugfix:

- Major testing of our distributed capabilities. Expansion of the distributed
  unit tests to improve robustness.
- Subtle bug in the convexIntersect function
- Refactoring the 2D tessellators to better handle degenerate cases and
  interface with the orphan cell algorithm

Added capability:

- Amended the algorithm for computing processor communication for the
  distributed tessellator. (Included in this is a theoretical basis for why
  the algorithm ought to work.)
- You can now build Polytope without the tests. Configuring with
  option build_tests=0 will turn off testing
- Running "make test" will now test the distributed capabilities (and acutally
  use multiple processors!) If cmake finds MPI and the srun executable, it will
  default to using that. Otherwise, it will search for mpirun. If it fails on
  both, the distributed tests won't run.

--------------------------------------------------------------------------------
Release 0.5.12

changeset:
  311:2fe0292d80ad

Bugfix:

- Significant testing of the BoostTessellator has increased its robustness
- Expansion of the unit tests to include moving generators and controlling
  topological changes in degenerate meshes.
- Fixed the problem of Triangle returning very thin Delaunay triangles at the
  boundary. TriangleTessellator is more robust now.

Added capability:

- The BoostTessellator computes both bounded and unbounded meshes with similar
  reliability to the TriangleTessellator now. A Python interface is also
  available for the BoostTessellator.
- Large reorganization of the source code to expose code shared by both 2D
  tessellators. Provides a new development direction for wrapping additional
  tessellators in the future.

--------------------------------------------------------------------------------
Release 0.5.11

changeset:
  301:f2f026c57719

Bugfix:

- Triangle was found to produce triangles using collinear points, leading to
  infinite circumcenter positions. Modifications made to make sure this error
  does not impact the Voronoi dual
- Updated the algorithm for computing cell centroids

Added capability:

- Introducing the BoostTessellator! Building Polytope with Boost v1.52 or higher
  will wrap the 2D Boost.Polygon tessellator. This is a fast sweepline routine
  based on Fortune's Algorithm. The BoostTessellator currently works for
  unbounded and simple bounded problems and will be rigorously tested in the
  near future.
- The MeshEditor class includes routines for detecting and cleaning edges whose
  length falls below some local relative tolerance. This includes methods for 
  deleting specified cell/face/node indices in a consistent manner. 

--------------------------------------------------------------------------------
Release 0.5.10

changeset:
  292:7ace19fe234f

Bugfix:

- The method for detecting and eliminating degenerate nodes has been refined
  in TriangleTessellator to make it more robust to large circumcenter positions
- TriangleTessellator has been reorganized to speed up bounded tessellations
- More test boundaries and cases for the orphaned cell algorithm

Added capability:

- Triangle circumcenters are now computed with exact predicates to improve
  robustness of the 2D algorithm

--------------------------------------------------------------------------------
Release 0.5.9

changeset:
  278:c3c28b740513

Bugfix:

- Extensive testing, particularly of the orphaned pieces of cells for complex
  boundaries in 2D tessellations.
- TriangleTessellator has been refactored to more closely match the structure
  used in TetgenTessellator.
- David has put in a fair amount of work debugging the DistributedTessellator,
  which seems fairly robust now.

Added capability:

- Initial implementation of the 3D Tetgen tessellator.  Currently only supports
  unbounded tessellations.

--------------------------------------------------------------------------------
Release 0.5.8

changeset:
  239:ff9d1d22e3ba

Bugfix:

- For bounded tessellations using TriangleTessellator, cells may leave orphaned
  pieces for complicated boundaries. Added algorithm to distribute the orphaned
  piece among its neighbors using a local Voronoi mesh.

Added capability:

- Polytope may be built with Python wrappers using PyBindGen. Currently wrap
  the Tessellation, Tessellator, and PLC structs as well as provide methods for
  using C++ containers as Python objects. User must specify a Python executable 
  and version number and a path to the PyBindGen installation. Additional checks
  on the Python path determine if bindings can be generated before building.

--------------------------------------------------------------------------------
Release 0.5.7

changeset:
  210:3928f2ed1913

Fixes to compile on IBM xlC platforms in a fairly broken (i.e., no
Boost.Geometry) way.

--------------------------------------------------------------------------------
Release 0.5.6

changeset:
  202:53fca806b57f

Bugfixes for specific platforms.  

1.  Build and test correctly on Mac OS/X with clang++.

2.  Build (but nearly useless) on IBM xlC.  xlC does not handle Boost.Geometry
    correctly, so we have disabled all code employing Boost.Geometry on that
    platform, which means the TriangleTessellator is not available.

--------------------------------------------------------------------------------
Release 0.5.5

changeset:
  199:caa54ad70b77

More bugfixes:

- DistributedTessellator passes its tests now. Added second adjacency loop to
  catch any neighboring domains that see each other on the full mesh but not
  necessarily on the hull mesh. tests/test_FailedCommunicaton illustrates how
  this can happen.

- TriangleTessellator now checks that all tessellation nodes lie inside the
  boundary. Nodes outside are moved to the boundary using the new nearestPoint
  routine, provided the node does not move a distance greater than some
  geometric tolerance.

- Added several new tests for the 2D serial and distributed tessellators. New
  routines in polytope_test_utilities and new classes aid in designing further
  tests.

--------------------------------------------------------------------------------
Release 0.5.4

Minor bugfixes:

- Upping required Boost version to 1.51 since we get incorrect geometries with
  the Triangle tessellator using 1.50.

- Pulling the requirement of throwing the -fPIC compile flag out to all compilers
  rather than just GNU.  Not sure if this will be portable in all cases yet, but
  we definitely need this in the instance of intel icpc.

--------------------------------------------------------------------------------
Release 0.5.3

Introducing the SerialDistributedTessellator, which should produce reliable
tessellations in parallel because it reduces all generators to all processors,
builds the global tessellation, and then culls down to each domains owned cells.
This is obviously not a good solution for scaling, but will be a useful check
on the DistributedTessellator.

--------------------------------------------------------------------------------
Release 0.5.2

More bugfixes for the most part:

- Adding a parallel consistency checking method (checkDistributedTessellation)
  that performs fairly extensive (and potentially expensive) checking of the
  parallel data structures.

- Trying to make the DistributedTessellator more robust, but at least with our
  one fully functioning serial Tessellator (Triangle) we still get occasionally
  bad parallel structures.  The problem is that the tessellation is not 100%
  reproducible with the same generator positions in different orders.

- Adding some new make configuration options, like use_silo=0/1.

--------------------------------------------------------------------------------
Release 0.5.1

Minor bugfix release:

- Puts the ASSERT2 macro inside the polytope namespace to avoid conflicts with
  host codes.

--------------------------------------------------------------------------------
Release 0.5.0

Initial release of polytope.  Includes functional 2D tessellator
TriangleTessellator and somewhat flaky VoroPP_2d and VoroPP_3d tessellators.
The DistributedTessellator seems to be working OK as well.  TetgenTessellator is
not passing it's unit tests.

Basically this release is intended as an initial beta release for the 2D
Triangle based tessellator, both serial and parallel.<|MERGE_RESOLUTION|>--- conflicted
+++ resolved
@@ -1,4 +1,13 @@
-<<<<<<< HEAD
+Release 0.5.21
+
+changeset:
+  513:e27e1ea53a20
+
+Changes:
+
+- Mostly minor fixes/changes.  Added some python functionality.
+
+--------------------------------------------------------------------------------
 Release 0.5.18
 
 changeset:
@@ -12,19 +21,6 @@
   seems good with the cmake default version.
 
 --------------------------------------------------------------------------------
-=======
-Release 0.5.21
-
-changeset:
-  513:e27e1ea53a20
-
-Changes:
-
-- Mostly minor fixes/changes.  Added some python functionality.
-
---------------------------------------------------------------------------------
-
->>>>>>> b93dd864
 Release 0.5.17
 
 changeset:
