--- conflicted
+++ resolved
@@ -95,11 +95,7 @@
     
     unsigned numGen = generators.size()/2;
     POLY_CHECK2( numGen > 1, "Processor " << rank << " only has " << numGen << " generators. This is not enough to tessellate!");
-<<<<<<< HEAD
-    
-=======
-
->>>>>>> 5b2f61ba
+
     // Create the tessellation.
     double xmin[2] = { x1, y1 };
     double xmax[2] = { x2, y2 };
