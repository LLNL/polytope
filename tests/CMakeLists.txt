#-----------------------------------------------------------------------------
# Adding a C++ test to Polytope
# 
# The polytope test directory assumes all tests follow the naming convention
#      "test_<name>.cc"
#
# To add a test, the user must register the test <name> and a list of the
# dependencies needed to build it: 
#      POLYTOPE_ADD_TEST( name dependency_list )
#
# The current set of dependencies is
#      MPI       : MPI is used
#      TETGEN    : Tetgen Tessellator is used
#      BOOST     : Boost library is used
#      TRIANGLE  : Triangle Tessellator is used
#
# NOTES:
# (1) An empty string in the dependency list means the test will always build
# (2) If you need Boost and Triangle, you need only put "TRIANGLE"
# (3) If a test has multiple dependencies, submit the dependency list
#     as a single string, with individual entries separated by a semi-colon
#     (EXAMPLE: if both TETGEN and MPI are needed, the dependency list
#               should read "TETGEN;MPI"
#-----------------------------------------------------------------------------

# The POLYTOPE_ADD_TEST macro
include(${PROJECT_SOURCE_DIR}/cmake/Modules/PolytopeAddTests.cmake)

# Tests not involving the tessellators
POLYTOPE_ADD_TEST( "serialize"       "" )
POLYTOPE_ADD_TEST( "convexHull_2d"   "" )
POLYTOPE_ADD_TEST( "convexHull_3d"   "" )
POLYTOPE_ADD_TEST( "nearestPoint_2d" "" )
POLYTOPE_ADD_TEST( "within_2d"       "" )
POLYTOPE_ADD_TEST( "intersect_2d"    "" )

# Serial tessellator tests
POLYTOPE_ADD_TEST( "UnitSquare"                  "BOOST"    )
POLYTOPE_ADD_TEST( "Degenerate"                  "BOOST"    )
POLYTOPE_ADD_TEST( "TriangleTessellator"         "TRIANGLE" )
POLYTOPE_ADD_TEST( "RandomPoints"                "TRIANGLE" )
POLYTOPE_ADD_TEST( "Area"                        "TRIANGLE" )
POLYTOPE_ADD_TEST( "OrphanedCell"                "TRIANGLE" )
POLYTOPE_ADD_TEST( "TwoGenerators"               "TRIANGLE" )
POLYTOPE_ADD_TEST( "TetgenTessellator"           "TETGEN"   )
POLYTOPE_ADD_TEST( "VoroPP_2d"                   ""         )
POLYTOPE_ADD_TEST( "VoroPP_3d"                   ""         )
POLYTOPE_ADD_TEST( "Centroidal"                  "TRIANGLE" )
POLYTOPE_ADD_TEST( "plcOrder"                    "TRIANGLE" )
POLYTOPE_ADD_TEST( "TriangleUnbounded"           "TRIANGLE" )
POLYTOPE_ADD_TEST( "TriangleUnboundedToBounded"  "TRIANGLE" )
POLYTOPE_ADD_TEST( "OrphanCases"                 "TRIANGLE" )
<<<<<<< HEAD
POLYTOPE_ADD_TEST( "Circumcenters"               "TRIANGLE" )
=======
POLYTOPE_ADD_TEST( "StarBoundary"                "TRIANGLE" )
POLYTOPE_ADD_TEST( "Circumcenters"               "TRIANGLE" )
POLYTOPE_ADD_TEST( "ShockNozzleMesh"             "TRIANGLE" )
>>>>>>> 11af95f0

# Distributed tessellator tests
POLYTOPE_ADD_TEST( "DistributedTriangle"       "MPI;TRIANGLE" )
POLYTOPE_ADD_TEST( "SerialDistributedTriangle" "MPI;TRIANGLE" )
POLYTOPE_ADD_TEST( "FailedCommunication"       "MPI;TRIANGLE" )
POLYTOPE_ADD_TEST( "DistributedRandomPoints"   "MPI;TRIANGLE" )
POLYTOPE_ADD_TEST( "DistributedVoroPP_2d"      "MPI"          )
POLYTOPE_ADD_TEST( "DistributedVoroPP_3d"      "MPI"          )<|MERGE_RESOLUTION|>--- conflicted
+++ resolved
@@ -50,13 +50,9 @@
 POLYTOPE_ADD_TEST( "TriangleUnbounded"           "TRIANGLE" )
 POLYTOPE_ADD_TEST( "TriangleUnboundedToBounded"  "TRIANGLE" )
 POLYTOPE_ADD_TEST( "OrphanCases"                 "TRIANGLE" )
-<<<<<<< HEAD
-POLYTOPE_ADD_TEST( "Circumcenters"               "TRIANGLE" )
-=======
 POLYTOPE_ADD_TEST( "StarBoundary"                "TRIANGLE" )
 POLYTOPE_ADD_TEST( "Circumcenters"               "TRIANGLE" )
 POLYTOPE_ADD_TEST( "ShockNozzleMesh"             "TRIANGLE" )
->>>>>>> 11af95f0
 
 # Distributed tessellator tests
 POLYTOPE_ADD_TEST( "DistributedTriangle"       "MPI;TRIANGLE" )
