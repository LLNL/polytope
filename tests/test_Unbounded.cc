// TriangleUnbounded
// Try to tessellate a series of degenerate unbounded tessellations and
// check that the correct number of cells, nodes, and faces result

#include <iostream>
#include <vector>
#include <set>
#include <cassert>
#include <cstdlib>
#include <sstream>

#include "polytope.hh"
#include "polytope_test_utilities.hh"

#if HAVE_MPI
#include "mpi.h"
#endif

#define POLY_CHECK_BOOL(x) if (!(x)) { return false; }

using namespace std;
using namespace polytope;


// -----------------------------------------------------------------------
// checkMesh
// -----------------------------------------------------------------------
bool checkMesh(const Tessellation<2,double>& mesh,
               const unsigned ncells,
               const unsigned nnodes,
               const unsigned nfaces,
               const unsigned ninfNodes,
               const unsigned ninfFaces) {
  POLY_CHECK_BOOL(mesh.cells.size()   == ncells);
  POLY_CHECK_BOOL(mesh.nodes.size()/2 == nnodes);
  POLY_CHECK_BOOL(mesh.faces.size()   == nfaces);
  unsigned infNodeCount=0;
  for(unsigned i = 0; i < mesh.infNodes.size(); ++i){
    if( mesh.infNodes[i] == 1 ) ++infNodeCount;
  }
  POLY_CHECK_BOOL(infNodeCount == ninfNodes);
  unsigned infFaceCount=0;
  for(unsigned i = 0; i < mesh.infFaces.size(); ++i){
    if( mesh.infFaces[i] == 1 ) ++infFaceCount;
  }
  POLY_CHECK_BOOL(infFaceCount == ninfFaces);
  return true;
}


// -----------------------------------------------------------------------
// test
// -----------------------------------------------------------------------
void test(Tessellator<2,double>& tessellator) {

  string testName = "Unbounded_" + tessellator.name();
  int ntest = 1;
  vector<int> howDidIDo;
  Tessellation<2,double> mesh;

  // Test 1: Circle of generators
  {
    cout << "\nTest " << ntest << ": Circle of generators" << endl;
    int N = 18;
    vector<double> points(2*N);
    for (unsigned i = 0; i < N; ++i){
       double theta = 2.0*M_PI*double(i)/double(N);
       points[2*i] = cos(theta);  points[2*i+1] = sin(theta);
    }
    Tessellation<2,double> mesh;
    tessellator.tessellate(points, mesh);
    outputMesh(mesh, testName, points, ntest);
    bool pass = checkMesh(mesh,N,N+1,2*N,N,N);
    if (!pass) howDidIDo.push_back(ntest);
    ++ntest;
  }

  // Test 2: Circle of generators, random center
  {
    cout << "\nTest " << ntest << ": Circle of generators, random center" << endl;
    int N = 18;
    vector<double> points(2*N);
    double center[2] = {random01(), random01()};
    for (unsigned i = 0; i < N; ++i){
       double theta = 2.0*M_PI*double(i)/double(N);
       points[2*i  ] = center[0] + cos(theta);
       points[2*i+1] = center[1] + sin(theta);
    }
    Tessellation<2,double> mesh;
    tessellator.tessellate(points, mesh);
    outputMesh(mesh, testName, points, ntest);
    bool pass = checkMesh(mesh,N,N+1,2*N,N,N);
    if (!pass) howDidIDo.push_back(ntest);
    ++ntest;
  }

  // Test 3: Two uniform rows of generators
  {
    cout << "\nTest " << ntest << ": Two uniform rows of generators" << endl;
    int N = 10;
    vector<double> points(4*N);
    for (unsigned i = 0; i < N; ++i){
       points[4*i  ] = i;  points[4*i+1] = -1.0;
       points[4*i+2] = i;  points[4*i+3] =  1.0;
    }
    Tessellation<2,double> mesh;
    tessellator.tessellate(points, mesh);
    outputMesh(mesh, testName, points, ntest);
    bool pass = checkMesh(mesh, 2*N, 3*N-1, 5*N-2, 2*N, 2*N);
    if (!pass) howDidIDo.push_back(ntest);
    ++ntest;
  }

  // Test 4: Collinear generators with one non-collinear
  {
    cout << "\nTest " << ntest << ": Collinear generators, except one" << endl;
    int N = 10;
    vector<double> points(2*N);
    for (unsigned i = 0; i < N; ++i)  points[2*i] = double(i);
    points.push_back(4.5);
    points.push_back(1.0);
    Tessellation<2,double> mesh;
    tessellator.tessellate(points, mesh);
    outputMesh(mesh, testName, points, ntest);
    ++ntest;
  }

  // Test 5: 2x2 Cartesian Generators
  {
    cout << "\nTest " << ntest << ": 2x2 Cartesian generators" << endl;
    vector<double> points;
    points.push_back(0.0); points.push_back(0.0);
    points.push_back(1.0); points.push_back(0.0);
    points.push_back(1.0); points.push_back(1.0);
    points.push_back(0.0); points.push_back(1.0);
    Tessellation<2,double> mesh;
    tessellator.tessellate(points, mesh);
    outputMesh(mesh, testName, points, ntest);
    bool pass = checkMesh(mesh, 4, 5, 8, 4, 4);
    if (!pass) howDidIDo.push_back(ntest);
    ++ntest;
  }

<<<<<<< HEAD
  {
    const unsigned nPoints = 100;
=======
  // Test 6: 100 Random points in a unit square
  {
    cout << "\nTest " << ntest << ": 100 Random points" << endl;
    const unsigned nPoints = 10;
>>>>>>> cabf592d
    vector<double> points;
    for (unsigned i = 0; i != 2*nPoints; ++i) points.push_back(random01());
    Tessellation<2,double> mesh;
    tessellator.tessellate(points, mesh);
    outputMesh(mesh, testName, points, ntest);
    bool pass = true;
    ++ntest;
  }


<<<<<<< HEAD
  // Test 6: Two generators
=======
  // Test 7: Two generators
>>>>>>> cabf592d
  {
    cout << "\nTest " << ntest << ": Two generators" << endl;
    vector<double> points;
    points.push_back(0.0); points.push_back(0.0);
    points.push_back(1.0); points.push_back(0.0);
    Tessellation<2,double> mesh;
    tessellator.tessellate(points, mesh);
    outputMesh(mesh, testName, points, ntest);
    bool pass = checkMesh(mesh, 2, 4, 5, 4, 4);
    if (!pass) howDidIDo.push_back(ntest);
    ++ntest;
  }

  // Test 8: Line of generators, uniform
  {
    cout << "\nTest " << ntest << ": Uniform line of generators" << endl;
    int N=10;
    vector<double> points(2*N, 0);
    for (unsigned i = 0; i < N; ++i)  points[2*i] = double(i);
    Tessellation<2,double> mesh;
    tessellator.tessellate(points, mesh);
    outputMesh(mesh, testName, points, ntest);
    bool pass = checkMesh(mesh, N, 2*N, 3*N-1, 2*N, 2*N);
    if (!pass) howDidIDo.push_back(ntest);
    ++ntest;
  }

  // Test 9: Line of generators, non-uniform
  {
    cout << "\nTest " << ntest << ": Non-uniform line of generators" << endl;
    int N = 10;
    vector<double> points(2*N);
    for (unsigned i = 0; i < N; ++i)  points[2*i] = double(i) + random01() - 0.5;
    Tessellation<2,double> mesh;
    tessellator.tessellate(points, mesh);
    outputMesh(mesh, testName, points, ntest);
    bool pass = checkMesh(mesh, N, 2*N, 3*N-1, 2*N, 2*N);
    if (!pass) howDidIDo.push_back(ntest);
    ++ntest;
  }

  // Test 10: Line of generators, non-uniform, shuffled
  {
    cout << "\nTest " << ntest << ": Non-uniform line of generators, shuffled" << endl;
    int N = 10;
    vector<double> points(2*N);
    int indices[10] = {5,7,1,2,8,0,3,9,4,6};
    for (unsigned i = 0; i < N; ++i)  points[2*i] = double(indices[i]) + random01() - 0.5;
    Tessellation<2,double> mesh;
    tessellator.tessellate(points, mesh);
    outputMesh(mesh, testName, points, ntest);
    bool pass = checkMesh(mesh, N, 2*N, 3*N-1, 2*N, 2*N);    
    if (!pass) howDidIDo.push_back(ntest);
    ++ntest;
  } 

  // Test 11: 10 generators
  {
    cout << "\nTest " << ntest << ": 10 generators" << endl;
    double pts[20] = {-0.164777,0.26823,-0.222225,0.05397,-0.0226029,0.128871,-0.135216,
		      0.0134009,0.45223,0.416195,0.135712,0.217297,-0.358397,0.106969,
		      -0.483699,-0.257113,-0.362768,0.304177,-0.343321,-0.0990556};
    int N = 10;
    vector<double> points(2*N);
    for (unsigned i = 0; i < 2*N; ++i) points[i] = pts[i];
    Tessellation<2,double> mesh;
    tessellator.tessellate(points, mesh);
    outputMesh(mesh, testName, points, ntest);
    ++ntest;
  } 

  if (!howDidIDo.empty()) {
    for (unsigned i = 0; i != howDidIDo.size(); ++i)
      cout << "Failed Test " << howDidIDo[i] << endl;
    POLY_ASSERT(false);
  }
}


// -----------------------------------------------------------------------
// main
// -----------------------------------------------------------------------
int main(int argc, char** argv)
{
#if HAVE_MPI
  MPI_Init(&argc, &argv);
#endif

#if HAVE_TRIANGLE
  {
    cout << "\nTriangle Tessellator:\n" << endl;
    TriangleTessellator<double> tessellator;
    test(tessellator);  
  }
#endif   


#if HAVE_BOOST_VORONOI
  {
    cout << "\nBoost Tessellator:\n" << endl;
    BoostTessellator<double> tessellator;
    test(tessellator);
  }
#endif
  

  cout << "PASS" << endl;

#if HAVE_MPI
  MPI_Finalize();
#endif
  return 0;
}<|MERGE_RESOLUTION|>--- conflicted
+++ resolved
@@ -141,15 +141,10 @@
     ++ntest;
   }
 
-<<<<<<< HEAD
-  {
-    const unsigned nPoints = 100;
-=======
   // Test 6: 100 Random points in a unit square
   {
     cout << "\nTest " << ntest << ": 100 Random points" << endl;
     const unsigned nPoints = 10;
->>>>>>> cabf592d
     vector<double> points;
     for (unsigned i = 0; i != 2*nPoints; ++i) points.push_back(random01());
     Tessellation<2,double> mesh;
@@ -160,11 +155,7 @@
   }
 
 
-<<<<<<< HEAD
-  // Test 6: Two generators
-=======
   // Test 7: Two generators
->>>>>>> cabf592d
   {
     cout << "\nTest " << ntest << ": Two generators" << endl;
     vector<double> points;
